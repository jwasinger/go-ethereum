--- conflicted
+++ resolved
@@ -284,7 +284,6 @@
 		go func() {
 			defer pend.Done()
 
-<<<<<<< HEAD
 			// Fetch and execute the next block trace taskCh
 			for task := range taskCh {
 				signer := types.MakeSigner(api.backend.ChainConfig(), task.block.Number())
@@ -298,14 +297,6 @@
 					excessDataGas = parent.Header().ExcessDataGas
 				}
 				blockCtx := core.NewEVMBlockContext(task.block.Header(), excessDataGas, api.chainContext(ctx), nil)
-=======
-			// Fetch and execute the block trace taskCh
-			for task := range taskCh {
-				var (
-					signer   = types.MakeSigner(api.backend.ChainConfig(), task.block.Number())
-					blockCtx = core.NewEVMBlockContext(task.block.Header(), api.chainContext(ctx), nil)
-				)
->>>>>>> c2e0abce
 				// Trace all the transactions contained within
 				for i, tx := range task.block.Transactions() {
 					msg, _ := tx.AsMessage(signer, task.block.BaseFee())
@@ -884,7 +875,6 @@
 	if err != nil {
 		return nil, err
 	}
-<<<<<<< HEAD
 	var excessDataGas *big.Int
 	parent, err := api.backend.BlockByHash(ctx, block.ParentHash())
 	if err != nil {
@@ -896,11 +886,6 @@
 	defer release()
 
 	vmctx := core.NewEVMBlockContext(block.Header(), excessDataGas, api.chainContext(ctx), nil)
-=======
-	defer release()
-
-	vmctx := core.NewEVMBlockContext(block.Header(), api.chainContext(ctx), nil)
->>>>>>> c2e0abce
 	// Apply the customization rules if required.
 	if config != nil {
 		if err := config.StateOverrides.Apply(statedb); err != nil {
