// Copyright 2014 The go-ethereum Authors
// This file is part of go-ethereum.
//
// go-ethereum is free software: you can redistribute it and/or modify
// it under the terms of the GNU General Public License as published by
// the Free Software Foundation, either version 3 of the License, or
// (at your option) any later version.
//
// go-ethereum is distributed in the hope that it will be useful,
// but WITHOUT ANY WARRANTY; without even the implied warranty of
// MERCHANTABILITY or FITNESS FOR A PARTICULAR PURPOSE. See the
// GNU General Public License for more details.
//
// You should have received a copy of the GNU General Public License
// along with go-ethereum. If not, see <http://www.gnu.org/licenses/>.

// geth is the official command-line client for Ethereum.
package main

import (
	"fmt"
	"os"
	"sort"
	"strconv"
	"strings"
	"time"

	"github.com/ethereum/go-ethereum/accounts"
	"github.com/ethereum/go-ethereum/accounts/keystore"
	"github.com/ethereum/go-ethereum/cmd/utils"
	"github.com/ethereum/go-ethereum/common"
	"github.com/ethereum/go-ethereum/console/prompt"
	"github.com/ethereum/go-ethereum/eth"
	"github.com/ethereum/go-ethereum/eth/downloader"
	"github.com/ethereum/go-ethereum/ethclient"
	"github.com/ethereum/go-ethereum/internal/debug"
	"github.com/ethereum/go-ethereum/internal/ethapi"
	"github.com/ethereum/go-ethereum/internal/flags"
	"github.com/ethereum/go-ethereum/log"
	"github.com/ethereum/go-ethereum/metrics"
	"github.com/ethereum/go-ethereum/node"

	// Force-load the tracer engines to trigger registration
	_ "github.com/ethereum/go-ethereum/eth/tracers/js"
	_ "github.com/ethereum/go-ethereum/eth/tracers/native"

	"github.com/urfave/cli/v2"
)

const (
	clientIdentifier = "geth" // Client identifier to advertise over the network
)

var (
	// flags that configure the node
	nodeFlags = flags.Merge([]cli.Flag{
		utils.IdentityFlag,
		utils.UnlockedAccountFlag,
		utils.PasswordFileFlag,
		utils.BootnodesFlag,
		utils.MinFreeDiskSpaceFlag,
		utils.KeyStoreDirFlag,
		utils.ExternalSignerFlag,
		utils.NoUSBFlag,
		utils.USBFlag,
		utils.SmartCardDaemonPathFlag,
		utils.OverrideShanghai,
		utils.EthashCacheDirFlag,
		utils.EthashCachesInMemoryFlag,
		utils.EthashCachesOnDiskFlag,
		utils.EthashCachesLockMmapFlag,
		utils.EthashDatasetDirFlag,
		utils.EthashDatasetsInMemoryFlag,
		utils.EthashDatasetsOnDiskFlag,
		utils.EthashDatasetsLockMmapFlag,
		utils.TxPoolLocalsFlag,
		utils.TxPoolNoLocalsFlag,
		utils.TxPoolJournalFlag,
		utils.TxPoolRejournalFlag,
		utils.TxPoolPriceLimitFlag,
		utils.TxPoolPriceBumpFlag,
		utils.TxPoolAccountSlotsFlag,
		utils.TxPoolGlobalSlotsFlag,
		utils.TxPoolAccountQueueFlag,
		utils.TxPoolGlobalQueueFlag,
		utils.TxPoolLifetimeFlag,
		utils.SyncModeFlag,
		utils.SyncTargetFlag,
		utils.ExitWhenSyncedFlag,
		utils.GCModeFlag,
		utils.SnapshotFlag,
		utils.TxLookupLimitFlag,
		utils.LightServeFlag,
		utils.LightIngressFlag,
		utils.LightEgressFlag,
		utils.LightMaxPeersFlag,
		utils.LightNoPruneFlag,
		utils.LightKDFFlag,
		utils.UltraLightServersFlag,
		utils.UltraLightFractionFlag,
		utils.UltraLightOnlyAnnounceFlag,
		utils.LightNoSyncServeFlag,
		utils.EthRequiredBlocksFlag,
		utils.LegacyWhitelistFlag,
		utils.BloomFilterSizeFlag,
		utils.CacheFlag,
		utils.CacheDatabaseFlag,
		utils.CacheTrieFlag,
		utils.CacheTrieJournalFlag,
		utils.CacheTrieRejournalFlag,
		utils.CacheGCFlag,
		utils.CacheSnapshotFlag,
		utils.CacheNoPrefetchFlag,
		utils.CachePreimagesFlag,
		utils.CacheLogSizeFlag,
		utils.FDLimitFlag,
		utils.ListenPortFlag,
		utils.DiscoveryPortFlag,
		utils.MaxPeersFlag,
		utils.MaxPendingPeersFlag,
		utils.MiningEnabledFlag,
		utils.MinerThreadsFlag,
		utils.MinerNotifyFlag,
		utils.MinerGasLimitFlag,
		utils.MinerGasPriceFlag,
		utils.MinerEtherbaseFlag,
		utils.MinerExtraDataFlag,
		utils.MinerRecommitIntervalFlag,
		utils.MinerNoVerifyFlag,
		utils.MinerNewPayloadTimeout,
		utils.NATFlag,
		utils.NoDiscoverFlag,
		utils.DiscoveryV5Flag,
		utils.NetrestrictFlag,
		utils.NodeKeyFileFlag,
		utils.NodeKeyHexFlag,
		utils.DNSDiscoveryFlag,
		utils.DeveloperFlag,
		utils.DeveloperPeriodFlag,
		utils.DeveloperGasLimitFlag,
		utils.VMEnableDebugFlag,
		utils.NetworkIdFlag,
		utils.EthStatsURLFlag,
		utils.FakePoWFlag,
		utils.NoCompactionFlag,
		utils.GpoBlocksFlag,
		utils.GpoPercentileFlag,
		utils.GpoMaxGasPriceFlag,
		utils.GpoIgnoreGasPriceFlag,
		utils.MinerNotifyFullFlag,
		configFileFlag,
	}, utils.NetworkFlags, utils.DatabasePathFlags)

	rpcFlags = []cli.Flag{
		utils.HTTPEnabledFlag,
		utils.HTTPListenAddrFlag,
		utils.HTTPPortFlag,
		utils.HTTPCORSDomainFlag,
		utils.AuthListenFlag,
		utils.AuthPortFlag,
		utils.AuthVirtualHostsFlag,
		utils.JWTSecretFlag,
		utils.HTTPVirtualHostsFlag,
		utils.GraphQLEnabledFlag,
		utils.GraphQLCORSDomainFlag,
		utils.GraphQLVirtualHostsFlag,
		utils.HTTPApiFlag,
		utils.HTTPPathPrefixFlag,
		utils.WSEnabledFlag,
		utils.WSListenAddrFlag,
		utils.WSPortFlag,
		utils.WSApiFlag,
		utils.WSAllowedOriginsFlag,
		utils.WSPathPrefixFlag,
		utils.IPCDisabledFlag,
		utils.IPCPathFlag,
		utils.InsecureUnlockAllowedFlag,
		utils.RPCGlobalGasCapFlag,
		utils.RPCGlobalEVMTimeoutFlag,
		utils.RPCGlobalTxFeeCapFlag,
		utils.AllowUnprotectedTxs,
	}

	metricsFlags = []cli.Flag{
		utils.MetricsEnabledFlag,
		utils.MetricsEnabledExpensiveFlag,
		utils.MetricsHTTPFlag,
		utils.MetricsPortFlag,
		utils.MetricsEnableInfluxDBFlag,
		utils.MetricsInfluxDBEndpointFlag,
		utils.MetricsInfluxDBDatabaseFlag,
		utils.MetricsInfluxDBUsernameFlag,
		utils.MetricsInfluxDBPasswordFlag,
		utils.MetricsInfluxDBTagsFlag,
		utils.MetricsEnableInfluxDBV2Flag,
		utils.MetricsInfluxDBTokenFlag,
		utils.MetricsInfluxDBBucketFlag,
		utils.MetricsInfluxDBOrganizationFlag,
	}
)

var app = flags.NewApp("the go-ethereum command line interface")

func init() {
	// Initialize the CLI app and start Geth
	app.Action = geth
	app.HideVersion = true // we have a command to print the version
	app.Copyright = "Copyright 2013-2023 The go-ethereum Authors"
	app.Commands = []*cli.Command{
		// See chaincmd.go:
		initCommand,
		importCommand,
		exportCommand,
		importPreimagesCommand,
		exportPreimagesCommand,
		removedbCommand,
		dumpCommand,
		dumpGenesisCommand,
		// See accountcmd.go:
		accountCommand,
		walletCommand,
		// See consolecmd.go:
		consoleCommand,
		attachCommand,
		javascriptCommand,
		// See misccmd.go:
		makecacheCommand,
		makedagCommand,
		versionCommand,
		versionCheckCommand,
		licenseCommand,
		// See config.go
		dumpConfigCommand,
		// see dbcmd.go
		dbCommand,
		// See cmd/utils/flags_legacy.go
		utils.ShowDeprecated,
		// See snapshot.go
		snapshotCommand,
		// See verkle.go
		verkleCommand,
	}
	sort.Sort(cli.CommandsByName(app.Commands))

	app.Flags = flags.Merge(
		nodeFlags,
		rpcFlags,
		consoleFlags,
		debug.Flags,
		metricsFlags,
	)

	app.Before = func(ctx *cli.Context) error {
		flags.MigrateGlobalFlags(ctx)
		return debug.Setup(ctx)
	}
	app.After = func(ctx *cli.Context) error {
		debug.Exit()
		prompt.Stdin.Close() // Resets terminal mode.
		return nil
	}
}

func main() {
	if err := app.Run(os.Args); err != nil {
		fmt.Fprintln(os.Stderr, err)
		os.Exit(1)
	}
}

// prepare manipulates memory cache allowance and setups metric system.
// This function should be called before launching devp2p stack.
func prepare(ctx *cli.Context) {
	// If we're running a known preset, log it for convenience.
	switch {
	case ctx.IsSet(utils.RopstenFlag.Name):
		log.Info("Starting Geth on Ropsten testnet...")

	case ctx.IsSet(utils.RinkebyFlag.Name):
		log.Info("Starting Geth on Rinkeby testnet...")

	case ctx.IsSet(utils.GoerliFlag.Name):
		log.Info("Starting Geth on Görli testnet...")

	case ctx.IsSet(utils.SepoliaFlag.Name):
		log.Info("Starting Geth on Sepolia testnet...")

<<<<<<< HEAD
	case ctx.IsSet(utils.KilnFlag.Name):
		log.Info("Starting Geth on Kiln testnet...")

	case ctx.IsSet(utils.Eip4844Flag.Name):
		log.Info("Starting Geth on EIP4844 testnet...")

=======
>>>>>>> 4f4a25d7
	case ctx.IsSet(utils.DeveloperFlag.Name):
		log.Info("Starting Geth in ephemeral dev mode...")
		log.Warn(`You are running Geth in --dev mode. Please note the following:

  1. This mode is only intended for fast, iterative development without assumptions on
     security or persistence.
  2. The database is created in memory unless specified otherwise. Therefore, shutting down
     your computer or losing power will wipe your entire block data and chain state for
     your dev environment.
  3. A random, pre-allocated developer account will be available and unlocked as
     eth.coinbase, which can be used for testing. The random dev account is temporary,
     stored on a ramdisk, and will be lost if your machine is restarted.
  4. Mining is enabled by default. However, the client will only seal blocks if transactions
     are pending in the mempool. The miner's minimum accepted gas price is 1.
  5. Networking is disabled; there is no listen-address, the maximum number of peers is set
     to 0, and discovery is disabled.
`)

	case !ctx.IsSet(utils.NetworkIdFlag.Name):
		log.Info("Starting Geth on Ethereum mainnet...")
	}
	// If we're a full node on mainnet without --cache specified, bump default cache allowance
	if ctx.String(utils.SyncModeFlag.Name) != "light" && !ctx.IsSet(utils.CacheFlag.Name) && !ctx.IsSet(utils.NetworkIdFlag.Name) {
		// Make sure we're not on any supported preconfigured testnet either
		if !ctx.IsSet(utils.RopstenFlag.Name) &&
			!ctx.IsSet(utils.SepoliaFlag.Name) &&
			!ctx.IsSet(utils.RinkebyFlag.Name) &&
			!ctx.IsSet(utils.GoerliFlag.Name) &&
<<<<<<< HEAD
			!ctx.IsSet(utils.KilnFlag.Name) &&
			!ctx.IsSet(utils.Eip4844Flag.Name) &&
=======
>>>>>>> 4f4a25d7
			!ctx.IsSet(utils.DeveloperFlag.Name) {
			// Nope, we're really on mainnet. Bump that cache up!
			log.Info("Bumping default cache on mainnet", "provided", ctx.Int(utils.CacheFlag.Name), "updated", 4096)
			ctx.Set(utils.CacheFlag.Name, strconv.Itoa(4096))
		}
	}
	// If we're running a light client on any network, drop the cache to some meaningfully low amount
	if ctx.String(utils.SyncModeFlag.Name) == "light" && !ctx.IsSet(utils.CacheFlag.Name) {
		log.Info("Dropping default light client cache", "provided", ctx.Int(utils.CacheFlag.Name), "updated", 128)
		ctx.Set(utils.CacheFlag.Name, strconv.Itoa(128))
	}

	// Start metrics export if enabled
	utils.SetupMetrics(ctx)

	// Start system runtime metrics collection
	go metrics.CollectProcessMetrics(3 * time.Second)
}

// geth is the main entry point into the system if no special subcommand is run.
// It creates a default node based on the command line arguments and runs it in
// blocking mode, waiting for it to be shut down.
func geth(ctx *cli.Context) error {
	if args := ctx.Args().Slice(); len(args) > 0 {
		return fmt.Errorf("invalid command: %q", args[0])
	}

	prepare(ctx)
	stack, backend := makeFullNode(ctx)
	defer stack.Close()

	startNode(ctx, stack, backend, false)
	stack.Wait()
	return nil
}

// startNode boots up the system node and all registered protocols, after which
// it unlocks any requested accounts, and starts the RPC/IPC interfaces and the
// miner.
func startNode(ctx *cli.Context, stack *node.Node, backend ethapi.Backend, isConsole bool) {
	debug.Memsize.Add("node", stack)

	// Start up the node itself
	utils.StartNode(ctx, stack, isConsole)

	// Unlock any account specifically requested
	unlockAccounts(ctx, stack)

	// Register wallet event handlers to open and auto-derive wallets
	events := make(chan accounts.WalletEvent, 16)
	stack.AccountManager().Subscribe(events)

	// Create a client to interact with local geth node.
	rpcClient, err := stack.Attach()
	if err != nil {
		utils.Fatalf("Failed to attach to self: %v", err)
	}
	ethClient := ethclient.NewClient(rpcClient)

	go func() {
		// Open any wallets already attached
		for _, wallet := range stack.AccountManager().Wallets() {
			if err := wallet.Open(""); err != nil {
				log.Warn("Failed to open wallet", "url", wallet.URL(), "err", err)
			}
		}
		// Listen for wallet event till termination
		for event := range events {
			switch event.Kind {
			case accounts.WalletArrived:
				if err := event.Wallet.Open(""); err != nil {
					log.Warn("New wallet appeared, failed to open", "url", event.Wallet.URL(), "err", err)
				}
			case accounts.WalletOpened:
				status, _ := event.Wallet.Status()
				log.Info("New wallet appeared", "url", event.Wallet.URL(), "status", status)

				var derivationPaths []accounts.DerivationPath
				if event.Wallet.URL().Scheme == "ledger" {
					derivationPaths = append(derivationPaths, accounts.LegacyLedgerBaseDerivationPath)
				}
				derivationPaths = append(derivationPaths, accounts.DefaultBaseDerivationPath)

				event.Wallet.SelfDerive(derivationPaths, ethClient)

			case accounts.WalletDropped:
				log.Info("Old wallet dropped", "url", event.Wallet.URL())
				event.Wallet.Close()
			}
		}
	}()

	// Spawn a standalone goroutine for status synchronization monitoring,
	// close the node when synchronization is complete if user required.
	if ctx.Bool(utils.ExitWhenSyncedFlag.Name) {
		go func() {
			sub := stack.EventMux().Subscribe(downloader.DoneEvent{})
			defer sub.Unsubscribe()
			for {
				event := <-sub.Chan()
				if event == nil {
					continue
				}
				done, ok := event.Data.(downloader.DoneEvent)
				if !ok {
					continue
				}
				if timestamp := time.Unix(int64(done.Latest.Time), 0); time.Since(timestamp) < 10*time.Minute {
					log.Info("Synchronisation completed", "latestnum", done.Latest.Number, "latesthash", done.Latest.Hash(),
						"age", common.PrettyAge(timestamp))
					stack.Close()
				}
			}
		}()
	}

	// Start auxiliary services if enabled
	if ctx.Bool(utils.MiningEnabledFlag.Name) || ctx.Bool(utils.DeveloperFlag.Name) {
		// Mining only makes sense if a full Ethereum node is running
		if ctx.String(utils.SyncModeFlag.Name) == "light" {
			utils.Fatalf("Light clients do not support mining")
		}
		ethBackend, ok := backend.(*eth.EthAPIBackend)
		if !ok {
			utils.Fatalf("Ethereum service not running")
		}
		// Set the gas price to the limits from the CLI and start mining
		gasprice := flags.GlobalBig(ctx, utils.MinerGasPriceFlag.Name)
		ethBackend.TxPool().SetGasPrice(gasprice)
		// start mining
		threads := ctx.Int(utils.MinerThreadsFlag.Name)
		if err := ethBackend.StartMining(threads); err != nil {
			utils.Fatalf("Failed to start mining: %v", err)
		}
	}
}

// unlockAccounts unlocks any account specifically requested.
func unlockAccounts(ctx *cli.Context, stack *node.Node) {
	var unlocks []string
	inputs := strings.Split(ctx.String(utils.UnlockedAccountFlag.Name), ",")
	for _, input := range inputs {
		if trimmed := strings.TrimSpace(input); trimmed != "" {
			unlocks = append(unlocks, trimmed)
		}
	}
	// Short circuit if there is no account to unlock.
	if len(unlocks) == 0 {
		return
	}
	// If insecure account unlocking is not allowed if node's APIs are exposed to external.
	// Print warning log to user and skip unlocking.
	if !stack.Config().InsecureUnlockAllowed && stack.Config().ExtRPCEnabled() {
		utils.Fatalf("Account unlock with HTTP access is forbidden!")
	}
	ks := stack.AccountManager().Backends(keystore.KeyStoreType)[0].(*keystore.KeyStore)
	passwords := utils.MakePasswordList(ctx)
	for i, account := range unlocks {
		unlockAccount(ks, account, i, passwords)
	}
}<|MERGE_RESOLUTION|>--- conflicted
+++ resolved
@@ -285,15 +285,9 @@
 	case ctx.IsSet(utils.SepoliaFlag.Name):
 		log.Info("Starting Geth on Sepolia testnet...")
 
-<<<<<<< HEAD
-	case ctx.IsSet(utils.KilnFlag.Name):
-		log.Info("Starting Geth on Kiln testnet...")
-
 	case ctx.IsSet(utils.Eip4844Flag.Name):
 		log.Info("Starting Geth on EIP4844 testnet...")
 
-=======
->>>>>>> 4f4a25d7
 	case ctx.IsSet(utils.DeveloperFlag.Name):
 		log.Info("Starting Geth in ephemeral dev mode...")
 		log.Warn(`You are running Geth in --dev mode. Please note the following:
@@ -322,11 +316,7 @@
 			!ctx.IsSet(utils.SepoliaFlag.Name) &&
 			!ctx.IsSet(utils.RinkebyFlag.Name) &&
 			!ctx.IsSet(utils.GoerliFlag.Name) &&
-<<<<<<< HEAD
-			!ctx.IsSet(utils.KilnFlag.Name) &&
 			!ctx.IsSet(utils.Eip4844Flag.Name) &&
-=======
->>>>>>> 4f4a25d7
 			!ctx.IsSet(utils.DeveloperFlag.Name) {
 			// Nope, we're really on mainnet. Bump that cache up!
 			log.Info("Bumping default cache on mainnet", "provided", ctx.Int(utils.CacheFlag.Name), "updated", 4096)
