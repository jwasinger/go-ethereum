package pss

import (
	"bytes"
	"context"
	"crypto/ecdsa"
	"encoding/hex"
	"flag"
	"fmt"
	"io/ioutil"
	"math/rand"
	"os"
	"strconv"
	"strings"
	"sync"
	"testing"
	"time"

	"github.com/ethereum/go-ethereum/common"
	"github.com/ethereum/go-ethereum/crypto"
	"github.com/ethereum/go-ethereum/log"
	"github.com/ethereum/go-ethereum/node"
	"github.com/ethereum/go-ethereum/p2p"
	"github.com/ethereum/go-ethereum/p2p/discover"
	"github.com/ethereum/go-ethereum/p2p/protocols"
	"github.com/ethereum/go-ethereum/p2p/simulations"
	"github.com/ethereum/go-ethereum/p2p/simulations/adapters"
	"github.com/ethereum/go-ethereum/rpc"
	"github.com/ethereum/go-ethereum/swarm/network"
	"github.com/ethereum/go-ethereum/swarm/storage"
	whisper "github.com/ethereum/go-ethereum/whisper/whisperv5"
)

const (
	pssServiceName = "pss"
	bzzServiceName = "bzz"
)

var (
	initOnce         = sync.Once{}
	snapshotfile     string
	debugdebugflag   = flag.Bool("vv", false, "veryverbose")
	debugflag        = flag.Bool("v", false, "verbose")
	snapshotflag     = flag.String("s", "", "snapshot filename")
	messagesflag     = flag.Int("m", 0, "number of messages to generate (default = number of nodes). Ignored if -s is not set")
	addresssizeflag  = flag.Int("b", 32, "number of bytes to use for address. Ignored if -s is not set")
	adaptertypeflag  = flag.String("a", "sim", "Adapter type to use. Ignored if -s is not set")
	messagedelayflag = flag.Int("d", 1000, "Message max delay period, in ms")
	w                *whisper.Whisper
	wapi             *whisper.PublicWhisperAPI
	psslogmain       log.Logger
	pssprotocols     map[string]*protoCtrl
	useHandshake     bool
)

var services = newServices()

func init() {
	flag.Parse()
	rand.Seed(time.Now().Unix())

	adapters.RegisterServices(services)
	initTest()
}

func initTest() {
	initOnce.Do(
		func() {
			loglevel := log.LvlInfo
			if *debugflag {
				loglevel = log.LvlDebug
			} else if *debugdebugflag {
				loglevel = log.LvlTrace
			}

			psslogmain = log.New("psslog", "*")
			hs := log.StreamHandler(os.Stderr, log.TerminalFormat(true))
			hf := log.LvlFilterHandler(loglevel, hs)
			h := log.CallerFileHandler(hf)
			log.Root().SetHandler(h)

			w = whisper.New(&whisper.DefaultConfig)
			wapi = whisper.NewPublicWhisperAPI(w)

			pssprotocols = make(map[string]*protoCtrl)
		},
	)
}

// test that topic conversion functions give predictable results
func TestTopic(t *testing.T) {

	api := &API{}

	topicstr := strings.Join([]string{PingProtocol.Name, strconv.Itoa(int(PingProtocol.Version))}, ":")

	// bytestotopic is the authoritative topic conversion source
	topicobj := BytesToTopic([]byte(topicstr))

	// string to topic and bytes to topic must match
	topicapiobj, _ := api.StringToTopic(topicstr)
	if topicobj != topicapiobj {
		t.Fatalf("bytes and string topic conversion mismatch; %s != %s", topicobj, topicapiobj)
	}

	// string representation of topichex
	topichex := topicobj.String()

	// protocoltopic wrapper on pingtopic should be same as topicstring
	// check that it matches
	pingtopichex := PingTopic.String()
	if topichex != pingtopichex {
		t.Fatalf("protocol topic conversion mismatch; %s != %s", topichex, pingtopichex)
	}

	// json marshal of topic
	topicjsonout, err := topicobj.MarshalJSON()
	if err != nil {
		t.Fatal(err)
	}
	if string(topicjsonout)[1:len(topicjsonout)-1] != topichex {
		t.Fatalf("topic json marshal mismatch; %s != \"%s\"", topicjsonout, topichex)
	}

	// json unmarshal of topic
	var topicjsonin Topic
	topicjsonin.UnmarshalJSON(topicjsonout)
	if topicjsonin != topicobj {
		t.Fatalf("topic json unmarshal mismatch: %x != %x", topicjsonin, topicobj)
	}
}

// test if we can insert into cache, match items with cache and cache expiry
func TestCache(t *testing.T) {
	var err error
	to, _ := hex.DecodeString("08090a0b0c0d0e0f1011121314150001020304050607161718191a1b1c1d1e1f")
	ctx, cancel := context.WithTimeout(context.Background(), time.Second)
	defer cancel()
	keys, err := wapi.NewKeyPair(ctx)
	privkey, err := w.GetPrivateKey(keys)
	if err != nil {
		t.Fatal(err)
	}
	ps := newTestPss(privkey, nil, nil)
	pp := NewPssParams(privkey)
	data := []byte("foo")
	datatwo := []byte("bar")
	wparams := &whisper.MessageParams{
		TTL:      defaultWhisperTTL,
		Src:      privkey,
		Dst:      &privkey.PublicKey,
		Topic:    whisper.TopicType(PingTopic),
		WorkTime: defaultWhisperWorkTime,
		PoW:      defaultWhisperPoW,
		Payload:  data,
	}
	woutmsg, err := whisper.NewSentMessage(wparams)
	env, err := woutmsg.Wrap(wparams)
	msg := &PssMsg{
		Payload: env,
		To:      to,
	}
	wparams.Payload = datatwo
	woutmsg, err = whisper.NewSentMessage(wparams)
	envtwo, err := woutmsg.Wrap(wparams)
	msgtwo := &PssMsg{
		Payload: envtwo,
		To:      to,
	}

	digest, err := ps.storeMsg(msg)
	if err != nil {
		t.Fatalf("could not store cache msgone: %v", err)
	}
	digesttwo, err := ps.storeMsg(msgtwo)
	if err != nil {
		t.Fatalf("could not store cache msgtwo: %v", err)
	}

	if digest == digesttwo {
		t.Fatalf("different msgs return same hash: %d", digesttwo)
	}

	// check the cache
	err = ps.addFwdCache(digest)
	if err != nil {
		t.Fatalf("write to pss expire cache failed: %v", err)
	}

	if !ps.checkFwdCache(nil, digest) {
		t.Fatalf("message %v should have EXPIRE record in cache but checkCache returned false", msg)
	}

	if ps.checkFwdCache(nil, digesttwo) {
		t.Fatalf("message %v should NOT have EXPIRE record in cache but checkCache returned true", msgtwo)
	}

	time.Sleep(pp.CacheTTL)
	if ps.checkFwdCache(nil, digest) {
		t.Fatalf("message %v should have expired from cache but checkCache returned true", msg)
	}
}

// matching of address hints; whether a message could be or is for the node
func TestAddressMatch(t *testing.T) {

	localaddr := network.RandomAddr().Over()
	copy(localaddr[:8], []byte("deadbeef"))
	remoteaddr := []byte("feedbeef")
	kadparams := network.NewKadParams()
	kad := network.NewKademlia(localaddr, kadparams)
	ctx, cancel := context.WithTimeout(context.Background(), time.Second)
	defer cancel()
	keys, err := wapi.NewKeyPair(ctx)
	if err != nil {
		t.Fatalf("Could not generate private key: %v", err)
	}
	privkey, err := w.GetPrivateKey(keys)
	pssp := NewPssParams(privkey)
	ps := NewPss(kad, nil, pssp)

	pssmsg := &PssMsg{
		To:      remoteaddr,
		Payload: &whisper.Envelope{},
	}

	// differ from first byte
	if ps.isSelfRecipient(pssmsg) {
		t.Fatalf("isSelfRecipient true but %x != %x", remoteaddr, localaddr)
	}
	if ps.isSelfPossibleRecipient(pssmsg) {
		t.Fatalf("isSelfPossibleRecipient true but %x != %x", remoteaddr[:8], localaddr[:8])
	}

	// 8 first bytes same
	copy(remoteaddr[:4], localaddr[:4])
	if ps.isSelfRecipient(pssmsg) {
		t.Fatalf("isSelfRecipient true but %x != %x", remoteaddr, localaddr)
	}
	if !ps.isSelfPossibleRecipient(pssmsg) {
		t.Fatalf("isSelfPossibleRecipient false but %x == %x", remoteaddr[:8], localaddr[:8])
	}

	// all bytes same
	pssmsg.To = localaddr
	if !ps.isSelfRecipient(pssmsg) {
		t.Fatalf("isSelfRecipient false but %x == %x", remoteaddr, localaddr)
	}
	if !ps.isSelfPossibleRecipient(pssmsg) {
		t.Fatalf("isSelfPossibleRecipient false but %x == %x", remoteaddr[:8], localaddr[:8])
	}
}

// set and generate pubkeys and symkeys
func TestKeys(t *testing.T) {
	// make our key and init pss with it
	ctx, cancel := context.WithTimeout(context.Background(), time.Second)
	defer cancel()
	ourkeys, err := wapi.NewKeyPair(ctx)
	if err != nil {
		t.Fatalf("create 'our' key fail")
	}
<<<<<<< HEAD
	ctx, cancel = context.WithTimeout(context.Background(), time.Second)
	defer cancel()
=======
	ctx, cancel2 := context.WithTimeout(context.Background(), time.Second)
	defer cancel2()
>>>>>>> 071a07d3
	theirkeys, err := wapi.NewKeyPair(ctx)
	if err != nil {
		t.Fatalf("create 'their' key fail")
	}
	ourprivkey, err := w.GetPrivateKey(ourkeys)
	if err != nil {
		t.Fatalf("failed to retrieve 'our' private key")
	}
	theirprivkey, err := w.GetPrivateKey(theirkeys)
	if err != nil {
		t.Fatalf("failed to retrieve 'their' private key")
	}
	ps := newTestPss(ourprivkey, nil, nil)

	// set up peer with mock address, mapped to mocked publicaddress and with mocked symkey
	addr := make(PssAddress, 32)
	copy(addr, network.RandomAddr().Over())
	outkey := network.RandomAddr().Over()
	topicobj := BytesToTopic([]byte("foo:42"))
	ps.SetPeerPublicKey(&theirprivkey.PublicKey, topicobj, &addr)
	outkeyid, err := ps.SetSymmetricKey(outkey, topicobj, &addr, false)
	if err != nil {
		t.Fatalf("failed to set 'our' outgoing symmetric key")
	}

	// make a symmetric key that we will send to peer for encrypting messages to us
	inkeyid, err := ps.generateSymmetricKey(topicobj, &addr, true)
	if err != nil {
		t.Fatalf("failed to set 'our' incoming symmetric key")
	}

	// get the key back from whisper, check that it's still the same
	outkeyback, err := ps.w.GetSymKey(outkeyid)
	if err != nil {
		t.Fatalf(err.Error())
	}
	inkey, err := ps.w.GetSymKey(inkeyid)
	if err != nil {
		t.Fatalf(err.Error())
	}
	if !bytes.Equal(outkeyback, outkey) {
		t.Fatalf("passed outgoing symkey doesnt equal stored: %x / %x", outkey, outkeyback)
	}

	t.Logf("symout: %v", outkeyback)
	t.Logf("symin: %v", inkey)

	// check that the key is stored in the peerpool
	psp := ps.symKeyPool[inkeyid][topicobj]
	if psp.address != &addr {
		t.Fatalf("inkey address does not match; %p != %p", psp.address, &addr)
	}
}

type pssTestPeer struct {
	*protocols.Peer
	addr []byte
}

func (t *pssTestPeer) Address() []byte {
	return t.addr
}

func (t *pssTestPeer) Update(addr network.OverlayAddr) network.OverlayAddr {
	return addr
}

func (t *pssTestPeer) Off() network.OverlayAddr {
	return &pssTestPeer{}
}

// forwarding should skip peers that do not have matching pss capabilities
func TestMismatch(t *testing.T) {

	// create privkey for forwarder node
	privkey, err := crypto.GenerateKey()
	if err != nil {
		t.Fatal(err)
	}

	// initialize overlay
	baseaddr := network.RandomAddr()
	kad := network.NewKademlia((baseaddr).Over(), network.NewKadParams())
	rw := &p2p.MsgPipeRW{}

	// one peer has a mismatching version of pss
	wrongpssaddr := network.RandomAddr()
	wrongpsscap := p2p.Cap{
		Name:    pssProtocolName,
		Version: 0,
	}
	nid, _ := discover.HexID("0x01")
	wrongpsspeer := &pssTestPeer{
		Peer: protocols.NewPeer(p2p.NewPeer(nid, common.ToHex(wrongpssaddr.Over()), []p2p.Cap{wrongpsscap}), rw, nil),
		addr: wrongpssaddr.Over(),
	}

	// one peer doesn't even have pss (boo!)
	nopssaddr := network.RandomAddr()
	nopsscap := p2p.Cap{
		Name:    "nopss",
		Version: 1,
	}
	nid, _ = discover.HexID("0x02")
	nopsspeer := &pssTestPeer{
		Peer: protocols.NewPeer(p2p.NewPeer(nid, common.ToHex(nopssaddr.Over()), []p2p.Cap{nopsscap}), rw, nil),
		addr: nopssaddr.Over(),
	}

	// add peers to kademlia and activate them
	// it's safe so don't check errors
	kad.Register([]network.OverlayAddr{wrongpsspeer})
	kad.On(wrongpsspeer)
	kad.Register([]network.OverlayAddr{nopsspeer})
	kad.On(nopsspeer)

	// create pss
	pssmsg := &PssMsg{
		To:      []byte{},
		Expire:  uint32(time.Now().Add(time.Second).Unix()),
		Payload: &whisper.Envelope{},
	}
	ps := newTestPss(privkey, kad, nil)

	// run the forward
	// it is enough that it completes; trying to send to incapable peers would create segfault
	ps.forward(pssmsg)

}

<<<<<<< HEAD
=======
// send symmetrically encrypted message between two directly connected peers
func TestSymSend(t *testing.T) {
	t.Run("32", testSymSend)
	t.Run("8", testSymSend)
	t.Run("0", testSymSend)
}

func testSymSend(t *testing.T) {

	// address hint size
	var addrsize int64
	var err error
	paramstring := strings.Split(t.Name(), "/")
	addrsize, _ = strconv.ParseInt(paramstring[1], 10, 0)
	log.Info("sym send test", "addrsize", addrsize)

	clients, err := setupNetwork(2)
	if err != nil {
		t.Fatal(err)
	}

	var topic string
	err = clients[0].Call(&topic, "pss_stringToTopic", "foo:42")
	if err != nil {
		t.Fatal(err)
	}

	var loaddrhex string
	err = clients[0].Call(&loaddrhex, "pss_baseAddr")
	if err != nil {
		t.Fatalf("rpc get node 1 baseaddr fail: %v", err)
	}
	loaddrhex = loaddrhex[:2+(addrsize*2)]
	var roaddrhex string
	err = clients[1].Call(&roaddrhex, "pss_baseAddr")
	if err != nil {
		t.Fatalf("rpc get node 2 baseaddr fail: %v", err)
	}
	roaddrhex = roaddrhex[:2+(addrsize*2)]

	// retrieve public key from pss instance
	// set this public key reciprocally
	var lpubkeyhex string
	err = clients[0].Call(&lpubkeyhex, "pss_getPublicKey")
	if err != nil {
		t.Fatalf("rpc get node 1 pubkey fail: %v", err)
	}
	var rpubkeyhex string
	err = clients[1].Call(&rpubkeyhex, "pss_getPublicKey")
	if err != nil {
		t.Fatalf("rpc get node 2 pubkey fail: %v", err)
	}

	time.Sleep(time.Millisecond * 500)

	// at this point we've verified that symkeys are saved and match on each peer
	// now try sending symmetrically encrypted message, both directions
	lmsgC := make(chan APIMsg)
	lctx, lcancel := context.WithTimeout(context.Background(), time.Second*10)
	defer lcancel()
	lsub, err := clients[0].Subscribe(lctx, "pss", lmsgC, "receive", topic)
	log.Trace("lsub", "id", lsub)
	defer lsub.Unsubscribe()
	rmsgC := make(chan APIMsg)
	rctx, rcancel := context.WithTimeout(context.Background(), time.Second*10)
	defer rcancel()
	rsub, err := clients[1].Subscribe(rctx, "pss", rmsgC, "receive", topic)
	log.Trace("rsub", "id", rsub)
	defer rsub.Unsubscribe()

	lrecvkey := network.RandomAddr().Over()
	rrecvkey := network.RandomAddr().Over()

	var lkeyids [2]string
	var rkeyids [2]string

	// manually set reciprocal symkeys
	err = clients[0].Call(&lkeyids, "psstest_setSymKeys", rpubkeyhex, lrecvkey, rrecvkey, defaultSymKeySendLimit, topic, roaddrhex)
	if err != nil {
		t.Fatal(err)
	}
	err = clients[1].Call(&rkeyids, "psstest_setSymKeys", rpubkeyhex, rrecvkey, lrecvkey, defaultSymKeySendLimit, topic, loaddrhex)
	if err != nil {
		t.Fatal(err)
	}

	// send and verify delivery
	lmsg := []byte("plugh")
	err = clients[1].Call(nil, "pss_sendSym", rkeyids[1], topic, hexutil.Encode(lmsg))
	if err != nil {
		t.Fatal(err)
	}
	select {
	case recvmsg := <-lmsgC:
		if !bytes.Equal(recvmsg.Msg, lmsg) {
			t.Fatalf("node 1 received payload mismatch: expected %v, got %v", lmsg, recvmsg)
		}
	case cerr := <-lctx.Done():
		t.Fatalf("test message timed out: %v", cerr)
	}
	rmsg := []byte("xyzzy")
	err = clients[0].Call(nil, "pss_sendSym", lkeyids[1], topic, hexutil.Encode(rmsg))
	if err != nil {
		t.Fatal(err)
	}
	select {
	case recvmsg := <-rmsgC:
		if !bytes.Equal(recvmsg.Msg, rmsg) {
			t.Fatalf("node 2 received payload mismatch: expected %v, got %v", rmsg, recvmsg.Msg)
		}
	case cerr := <-rctx.Done():
		t.Fatalf("test message timed out: %v", cerr)
	}
}

// send asymmetrically encrypted message between two directly connected peers
func TestAsymSend(t *testing.T) {
	t.Run("32", testAsymSend)
	t.Run("8", testAsymSend)
	t.Run("0", testAsymSend)
}

func testAsymSend(t *testing.T) {

	// address hint size
	var addrsize int64
	var err error
	paramstring := strings.Split(t.Name(), "/")
	addrsize, _ = strconv.ParseInt(paramstring[1], 10, 0)
	log.Info("asym send test", "addrsize", addrsize)

	clients, err := setupNetwork(2)
	if err != nil {
		t.Fatal(err)
	}

	var topic string
	err = clients[0].Call(&topic, "pss_stringToTopic", "foo:42")
	if err != nil {
		t.Fatal(err)
	}

	time.Sleep(time.Millisecond * 250)

	var loaddrhex string
	err = clients[0].Call(&loaddrhex, "pss_baseAddr")
	if err != nil {
		t.Fatalf("rpc get node 1 baseaddr fail: %v", err)
	}
	loaddrhex = loaddrhex[:2+(addrsize*2)]
	var roaddrhex string
	err = clients[1].Call(&roaddrhex, "pss_baseAddr")
	if err != nil {
		t.Fatalf("rpc get node 2 baseaddr fail: %v", err)
	}
	roaddrhex = roaddrhex[:2+(addrsize*2)]

	// retrieve public key from pss instance
	// set this public key reciprocally
	var lpubkey string
	err = clients[0].Call(&lpubkey, "pss_getPublicKey")
	if err != nil {
		t.Fatalf("rpc get node 1 pubkey fail: %v", err)
	}
	var rpubkey string
	err = clients[1].Call(&rpubkey, "pss_getPublicKey")
	if err != nil {
		t.Fatalf("rpc get node 2 pubkey fail: %v", err)
	}

	time.Sleep(time.Millisecond * 500) // replace with hive healthy code

	lmsgC := make(chan APIMsg)
	lctx, lcancel := context.WithTimeout(context.Background(), time.Second*10)
	defer lcancel()
	lsub, err := clients[0].Subscribe(lctx, "pss", lmsgC, "receive", topic)
	log.Trace("lsub", "id", lsub)
	defer lsub.Unsubscribe()
	rmsgC := make(chan APIMsg)
	rctx, rcancel := context.WithTimeout(context.Background(), time.Second*10)
	defer rcancel()
	rsub, err := clients[1].Subscribe(rctx, "pss", rmsgC, "receive", topic)
	log.Trace("rsub", "id", rsub)
	defer rsub.Unsubscribe()

	// store reciprocal public keys
	err = clients[0].Call(nil, "pss_setPeerPublicKey", rpubkey, topic, roaddrhex)
	if err != nil {
		t.Fatal(err)
	}
	err = clients[1].Call(nil, "pss_setPeerPublicKey", lpubkey, topic, loaddrhex)
	if err != nil {
		t.Fatal(err)
	}

	// send and verify delivery
	rmsg := []byte("xyzzy")
	err = clients[0].Call(nil, "pss_sendAsym", rpubkey, topic, hexutil.Encode(rmsg))
	if err != nil {
		t.Fatal(err)
	}
	select {
	case recvmsg := <-rmsgC:
		if !bytes.Equal(recvmsg.Msg, rmsg) {
			t.Fatalf("node 2 received payload mismatch: expected %v, got %v", rmsg, recvmsg.Msg)
		}
	case cerr := <-rctx.Done():
		t.Fatalf("test message timed out: %v", cerr)
	}
	lmsg := []byte("plugh")
	err = clients[1].Call(nil, "pss_sendAsym", lpubkey, topic, hexutil.Encode(lmsg))
	if err != nil {
		t.Fatal(err)
	}
	select {
	case recvmsg := <-lmsgC:
		if !bytes.Equal(recvmsg.Msg, lmsg) {
			t.Fatalf("node 1 received payload mismatch: expected %v, got %v", lmsg, recvmsg.Msg)
		}
	case cerr := <-lctx.Done():
		t.Fatalf("test message timed out: %v", cerr)
	}
}

type Job struct {
	Msg      []byte
	SendNode discover.NodeID
	RecvNode discover.NodeID
}

func worker(id int, jobs <-chan Job, rpcs map[discover.NodeID]*rpc.Client, pubkeys map[discover.NodeID]string, topic string) {
	for j := range jobs {
		rpcs[j.SendNode].Call(nil, "pss_sendAsym", pubkeys[j.RecvNode], topic, hexutil.Encode(j.Msg))
	}
}

// params in run name:
// nodes/msgs/addrbytes/adaptertype
// if adaptertype is exec uses execadapter, simadapter otherwise
func XTestNetwork(t *testing.T) {
	t.Run("3/2000/4/sock", testNetwork)
	t.Run("4/2000/4/sock", testNetwork)
	t.Run("8/2000/4/sock", testNetwork)
	t.Run("16/2000/4/sock", testNetwork)
	t.Run("32/2000/4/sock", testNetwork)
	t.Run("64/2000/4/sim", testNetwork)
}

func testNetwork(t *testing.T) {
	type msgnotifyC struct {
		id     discover.NodeID
		msgIdx int
	}

	paramstring := strings.Split(t.Name(), "/")
	nodecount, _ := strconv.ParseInt(paramstring[1], 10, 0)
	msgcount, _ := strconv.ParseInt(paramstring[2], 10, 0)
	addrsize, _ := strconv.ParseInt(paramstring[3], 10, 0)
	adapter := paramstring[4]

	log.Info("network test", "nodecount", nodecount, "msgcount", msgcount, "addrhintsize", addrsize)

	nodes := make([]discover.NodeID, nodecount)
	bzzaddrs := make(map[discover.NodeID]string, nodecount)
	rpcs := make(map[discover.NodeID]*rpc.Client, nodecount)
	pubkeys := make(map[discover.NodeID]string, nodecount)

	sentmsgs := make([][]byte, msgcount)
	recvmsgs := make([]bool, msgcount)
	nodemsgcount := make(map[discover.NodeID]int, nodecount)

	trigger := make(chan discover.NodeID)

	var a adapters.NodeAdapter
	if adapter == "exec" {
		dirname, err := ioutil.TempDir(".", "")
		if err != nil {
			t.Fatal(err)
		}
		a = adapters.NewExecAdapter(dirname)
	} else if adapter == "sock" {
		a = adapters.NewSocketAdapter(services)
	} else if adapter == "tcp" {
		a = adapters.NewTCPAdapter(services)
	} else if adapter == "sim" {
		a = adapters.NewSimAdapter(services)
	}
	net := simulations.NewNetwork(a, &simulations.NetworkConfig{
		ID: "0",
	})
	defer net.Shutdown()

	f, err := os.Open(fmt.Sprintf("testdata/snapshot_%d.json", nodecount))
	if err != nil {
		t.Fatal(err)
	}
	jsonbyte, err := ioutil.ReadAll(f)
	if err != nil {
		t.Fatal(err)
	}
	var snap simulations.Snapshot
	err = json.Unmarshal(jsonbyte, &snap)
	if err != nil {
		t.Fatal(err)
	}
	err = net.Load(&snap)
	if err != nil {
		t.Fatal(err)
	}

	triggerChecks := func(trigger chan discover.NodeID, id discover.NodeID, rpcclient *rpc.Client, topic string) error {
		msgC := make(chan APIMsg)
		ctx, cancel := context.WithTimeout(context.Background(), time.Second)
		defer cancel()
		sub, err := rpcclient.Subscribe(ctx, "pss", msgC, "receive", topic)
		if err != nil {
			t.Fatal(err)
		}
		go func() {
			defer sub.Unsubscribe()
			for {
				select {
				case recvmsg := <-msgC:
					idx, _ := binary.Uvarint(recvmsg.Msg)
					if !recvmsgs[idx] {
						log.Debug("msg recv", "idx", idx, "id", id)
						recvmsgs[idx] = true
						trigger <- id
					}
				case <-sub.Err():
					return
				}
			}
		}()
		return nil
	}

	var topic string
	for i, nod := range net.GetNodes() {
		nodes[i] = nod.ID()
		rpcs[nodes[i]], err = nod.Client()
		if err != nil {
			t.Fatal(err)
		}
		if topic == "" {
			err = rpcs[nodes[i]].Call(&topic, "pss_stringToTopic", "foo:42")
			if err != nil {
				t.Fatal(err)
			}
		}
		var pubkey string
		err = rpcs[nodes[i]].Call(&pubkey, "pss_getPublicKey")
		if err != nil {
			t.Fatal(err)
		}
		pubkeys[nod.ID()] = pubkey
		var addrhex string
		err = rpcs[nodes[i]].Call(&addrhex, "pss_baseAddr")
		if err != nil {
			t.Fatal(err)
		}
		bzzaddrs[nodes[i]] = addrhex
		err = triggerChecks(trigger, nodes[i], rpcs[nodes[i]], topic)
		if err != nil {
			t.Fatal(err)
		}
	}

	// setup workers
	jobs := make(chan Job, 10)
	for w := 1; w <= 10; w++ {
		go worker(w, jobs, rpcs, pubkeys, topic)
	}

	for i := 0; i < int(msgcount); i++ {
		sendnodeidx := rand.Intn(int(nodecount))
		recvnodeidx := rand.Intn(int(nodecount - 1))
		if recvnodeidx >= sendnodeidx {
			recvnodeidx++
		}
		nodemsgcount[nodes[recvnodeidx]]++
		sentmsgs[i] = make([]byte, 8)
		c := binary.PutUvarint(sentmsgs[i], uint64(i))
		if c == 0 {
			t.Fatal("0 byte message")
		}
		if err != nil {
			t.Fatal(err)
		}
		err = rpcs[nodes[sendnodeidx]].Call(nil, "pss_setPeerPublicKey", pubkeys[nodes[recvnodeidx]], topic, bzzaddrs[nodes[recvnodeidx]])
		if err != nil {
			t.Fatal(err)
		}

		jobs <- Job{
			Msg:      sentmsgs[i],
			SendNode: nodes[sendnodeidx],
			RecvNode: nodes[recvnodeidx],
		}
	}

	finalmsgcount := 0
	ctx, cancel := context.WithTimeout(context.Background(), 60*time.Second)
	defer cancel()
outer:
	for i := 0; i < int(msgcount); i++ {
		select {
		case id := <-trigger:
			nodemsgcount[id]--
			finalmsgcount++
		case <-ctx.Done():
			log.Warn("timeout")
			break outer
		}
	}

	for i, msg := range recvmsgs {
		if !msg {
			log.Debug("missing message", "idx", i)
		}
	}
	t.Logf("%d of %d messages received", finalmsgcount, msgcount)

	if finalmsgcount != int(msgcount) {
		t.Fatalf("%d messages were not received", int(msgcount)-finalmsgcount)
	}

}

// symmetric send performance with varying message sizes
func BenchmarkSymkeySend(b *testing.B) {
	b.Run(fmt.Sprintf("%d", 256), benchmarkSymKeySend)
	b.Run(fmt.Sprintf("%d", 1024), benchmarkSymKeySend)
	b.Run(fmt.Sprintf("%d", 1024*1024), benchmarkSymKeySend)
	b.Run(fmt.Sprintf("%d", 1024*1024*10), benchmarkSymKeySend)
	b.Run(fmt.Sprintf("%d", 1024*1024*100), benchmarkSymKeySend)
}

func benchmarkSymKeySend(b *testing.B) {
	msgsizestring := strings.Split(b.Name(), "/")
	if len(msgsizestring) != 2 {
		b.Fatalf("benchmark called without msgsize param")
	}
	msgsize, err := strconv.ParseInt(msgsizestring[1], 10, 0)
	if err != nil {
		b.Fatalf("benchmark called with invalid msgsize param '%s': %v", msgsizestring[1], err)
	}
	ctx, cancel := context.WithTimeout(context.Background(), time.Second)
	defer cancel()
	keys, err := wapi.NewKeyPair(ctx)
	privkey, err := w.GetPrivateKey(keys)
	ps := newTestPss(privkey, nil, nil)
	msg := make([]byte, msgsize)
	rand.Read(msg)
	topic := BytesToTopic([]byte("foo"))
	to := make(PssAddress, 32)
	copy(to[:], network.RandomAddr().Over())
	symkeyid, err := ps.generateSymmetricKey(topic, &to, true)
	if err != nil {
		b.Fatalf("could not generate symkey: %v", err)
	}
	symkey, err := ps.w.GetSymKey(symkeyid)
	if err != nil {
		b.Fatalf("could not retrieve symkey: %v", err)
	}
	ps.SetSymmetricKey(symkey, topic, &to, false)

	b.ResetTimer()
	for i := 0; i < b.N; i++ {
		ps.SendSym(symkeyid, topic, msg)
	}
}

// asymmetric send performance with varying message sizes
func BenchmarkAsymkeySend(b *testing.B) {
	b.Run(fmt.Sprintf("%d", 256), benchmarkAsymKeySend)
	b.Run(fmt.Sprintf("%d", 1024), benchmarkAsymKeySend)
	b.Run(fmt.Sprintf("%d", 1024*1024), benchmarkAsymKeySend)
	b.Run(fmt.Sprintf("%d", 1024*1024*10), benchmarkAsymKeySend)
	b.Run(fmt.Sprintf("%d", 1024*1024*100), benchmarkAsymKeySend)
}

func benchmarkAsymKeySend(b *testing.B) {
	msgsizestring := strings.Split(b.Name(), "/")
	if len(msgsizestring) != 2 {
		b.Fatalf("benchmark called without msgsize param")
	}
	msgsize, err := strconv.ParseInt(msgsizestring[1], 10, 0)
	if err != nil {
		b.Fatalf("benchmark called with invalid msgsize param '%s': %v", msgsizestring[1], err)
	}
	ctx, cancel := context.WithTimeout(context.Background(), time.Second)
	defer cancel()
	keys, err := wapi.NewKeyPair(ctx)
	privkey, err := w.GetPrivateKey(keys)
	ps := newTestPss(privkey, nil, nil)
	msg := make([]byte, msgsize)
	rand.Read(msg)
	topic := BytesToTopic([]byte("foo"))
	to := make(PssAddress, 32)
	copy(to[:], network.RandomAddr().Over())
	ps.SetPeerPublicKey(&privkey.PublicKey, topic, &to)
	b.ResetTimer()
	for i := 0; i < b.N; i++ {
		ps.SendAsym(common.ToHex(crypto.FromECDSAPub(&privkey.PublicKey)), topic, msg)
	}
}
func BenchmarkSymkeyBruteforceChangeaddr(b *testing.B) {
	for i := 100; i < 100000; i = i * 10 {
		for j := 32; j < 10000; j = j * 8 {
			b.Run(fmt.Sprintf("%d/%d", i, j), benchmarkSymkeyBruteforceChangeaddr)
		}
		//b.Run(fmt.Sprintf("%d", i), benchmarkSymkeyBruteforceChangeaddr)
	}
}

// decrypt performance using symkey cache, worst case
// (decrypt key always last in cache)
func benchmarkSymkeyBruteforceChangeaddr(b *testing.B) {
	keycountstring := strings.Split(b.Name(), "/")
	cachesize := int64(0)
	var ps *Pss
	if len(keycountstring) < 2 {
		b.Fatalf("benchmark called without count param")
	}
	keycount, err := strconv.ParseInt(keycountstring[1], 10, 0)
	if err != nil {
		b.Fatalf("benchmark called with invalid count param '%s': %v", keycountstring[1], err)
	}
	if len(keycountstring) == 3 {
		cachesize, err = strconv.ParseInt(keycountstring[2], 10, 0)
		if err != nil {
			b.Fatalf("benchmark called with invalid cachesize '%s': %v", keycountstring[2], err)
		}
	}
	pssmsgs := make([]*PssMsg, 0, keycount)
	var keyid string
	ctx, cancel := context.WithTimeout(context.Background(), time.Second)
	defer cancel()
	keys, err := wapi.NewKeyPair(ctx)
	privkey, err := w.GetPrivateKey(keys)
	if cachesize > 0 {
		ps = newTestPss(privkey, nil, &PssParams{SymKeyCacheCapacity: int(cachesize)})
	} else {
		ps = newTestPss(privkey, nil, nil)
	}
	topic := BytesToTopic([]byte("foo"))
	for i := 0; i < int(keycount); i++ {
		to := make(PssAddress, 32)
		copy(to[:], network.RandomAddr().Over())
		keyid, err = ps.generateSymmetricKey(topic, &to, true)
		if err != nil {
			b.Fatalf("cant generate symkey #%d: %v", i, err)
		}
		symkey, err := ps.w.GetSymKey(keyid)
		if err != nil {
			b.Fatalf("could not retrieve symkey %s: %v", keyid, err)
		}
		wparams := &whisper.MessageParams{
			TTL:      defaultWhisperTTL,
			KeySym:   symkey,
			Topic:    whisper.TopicType(topic),
			WorkTime: defaultWhisperWorkTime,
			PoW:      defaultWhisperPoW,
			Payload:  []byte("xyzzy"),
			Padding:  []byte("1234567890abcdef"),
		}
		woutmsg, err := whisper.NewSentMessage(wparams)
		if err != nil {
			b.Fatalf("could not create whisper message: %v", err)
		}
		env, err := woutmsg.Wrap(wparams)
		if err != nil {
			b.Fatalf("could not generate whisper envelope: %v", err)
		}
		ps.Register(&topic, func(msg []byte, p *p2p.Peer, asymmetric bool, keyid string) error {
			return nil
		})
		pssmsgs = append(pssmsgs, &PssMsg{
			To:      to,
			Payload: env,
		})
	}
	b.ResetTimer()
	for i := 0; i < b.N; i++ {
		if !ps.process(pssmsgs[len(pssmsgs)-(i%len(pssmsgs))-1]) {
			b.Fatalf("pss processing failed: %v", err)
		}
	}
}

func BenchmarkSymkeyBruteforceSameaddr(b *testing.B) {
	for i := 100; i < 100000; i = i * 10 {
		for j := 32; j < 10000; j = j * 8 {
			b.Run(fmt.Sprintf("%d/%d", i, j), benchmarkSymkeyBruteforceSameaddr)
		}
	}
}

// decrypt performance using symkey cache, best case
// (decrypt key always first in cache)
func benchmarkSymkeyBruteforceSameaddr(b *testing.B) {
	var keyid string
	var ps *Pss
	cachesize := int64(0)
	keycountstring := strings.Split(b.Name(), "/")
	if len(keycountstring) < 2 {
		b.Fatalf("benchmark called without count param")
	}
	keycount, err := strconv.ParseInt(keycountstring[1], 10, 0)
	if err != nil {
		b.Fatalf("benchmark called with invalid count param '%s': %v", keycountstring[1], err)
	}
	if len(keycountstring) == 3 {
		cachesize, err = strconv.ParseInt(keycountstring[2], 10, 0)
		if err != nil {
			b.Fatalf("benchmark called with invalid cachesize '%s': %v", keycountstring[2], err)
		}
	}
	addr := make([]PssAddress, keycount)
	ctx, cancel := context.WithTimeout(context.Background(), time.Second)
	defer cancel()
	keys, err := wapi.NewKeyPair(ctx)
	privkey, err := w.GetPrivateKey(keys)
	if cachesize > 0 {
		ps = newTestPss(privkey, nil, &PssParams{SymKeyCacheCapacity: int(cachesize)})
	} else {
		ps = newTestPss(privkey, nil, nil)
	}
	topic := BytesToTopic([]byte("foo"))
	for i := 0; i < int(keycount); i++ {
		copy(addr[i], network.RandomAddr().Over())
		keyid, err = ps.generateSymmetricKey(topic, &addr[i], true)
		if err != nil {
			b.Fatalf("cant generate symkey #%d: %v", i, err)
		}

	}
	symkey, err := ps.w.GetSymKey(keyid)
	if err != nil {
		b.Fatalf("could not retrieve symkey %s: %v", keyid, err)
	}
	wparams := &whisper.MessageParams{
		TTL:      defaultWhisperTTL,
		KeySym:   symkey,
		Topic:    whisper.TopicType(topic),
		WorkTime: defaultWhisperWorkTime,
		PoW:      defaultWhisperPoW,
		Payload:  []byte("xyzzy"),
		Padding:  []byte("1234567890abcdef"),
	}
	woutmsg, err := whisper.NewSentMessage(wparams)
	if err != nil {
		b.Fatalf("could not create whisper message: %v", err)
	}
	env, err := woutmsg.Wrap(wparams)
	if err != nil {
		b.Fatalf("could not generate whisper envelope: %v", err)
	}
	ps.Register(&topic, func(msg []byte, p *p2p.Peer, asymmetric bool, keyid string) error {
		return nil
	})
	pssmsg := &PssMsg{
		To:      addr[len(addr)-1][:],
		Payload: env,
	}
	for i := 0; i < b.N; i++ {
		if !ps.process(pssmsg) {
			b.Fatalf("pss processing failed: %v", err)
		}
	}
}

>>>>>>> 071a07d3
// setup simulated network and connect nodes in circle
func setupNetwork(numnodes int) (clients []*rpc.Client, err error) {
	nodes := make([]*simulations.Node, numnodes)
	clients = make([]*rpc.Client, numnodes)
	if numnodes < 2 {
		return nil, fmt.Errorf("Minimum two nodes in network")
	}
	adapter := adapters.NewSimAdapter(services)
	net := simulations.NewNetwork(adapter, &simulations.NetworkConfig{
		ID:             "0",
		DefaultService: "bzz",
	})
	for i := 0; i < numnodes; i++ {
		nodeconf := adapters.RandomNodeConfig()
		nodeconf.Services = []string{"bzz", pssProtocolName}
		nodes[i], err = net.NewNodeWithConfig(nodeconf)
		if err != nil {
			return nil, fmt.Errorf("error creating node 1: %v", err)
		}
		err = net.Start(nodes[i].ID())
		if err != nil {
			return nil, fmt.Errorf("error starting node 1: %v", err)
		}
		if i > 0 {
			err = net.Connect(nodes[i].ID(), nodes[i-1].ID())
			if err != nil {
				return nil, fmt.Errorf("error connecting nodes: %v", err)
			}
		}
		clients[i], err = nodes[i].Client()
		if err != nil {
			return nil, fmt.Errorf("create node 1 rpc client fail: %v", err)
		}
	}
	if numnodes > 2 {
		err = net.Connect(nodes[0].ID(), nodes[len(nodes)-1].ID())
		if err != nil {
			return nil, fmt.Errorf("error connecting first and last nodes")
		}
	}
	return clients, nil
}

func newServices() adapters.Services {
	stateStore := newStateStore()
	kademlias := make(map[discover.NodeID]*network.Kademlia)
	kademlia := func(id discover.NodeID) *network.Kademlia {
		if k, ok := kademlias[id]; ok {
			return k
		}
		addr := network.NewAddrFromNodeID(id)
		params := network.NewKadParams()
		params.MinProxBinSize = 2
		params.MaxBinSize = 3
		params.MinBinSize = 1
		params.MaxRetries = 1000
		params.RetryExponent = 2
		params.RetryInterval = 1000000
		kademlias[id] = network.NewKademlia(addr.Over(), params)
		return kademlias[id]
	}
	return adapters.Services{
		pssProtocolName: func(ctx *adapters.ServiceContext) (node.Service, error) {
			cachedir, err := ioutil.TempDir("", "pss-cache")
			if err != nil {
<<<<<<< HEAD
				return nil, fmt.Errorf("create pss cache tmpdir failed: %v", err)
			}
			dpa, err := storage.NewLocalDPA(cachedir, network.NewAddrFromNodeID(ctx.Config.ID).Over())
			if err != nil {
				return nil, fmt.Errorf("local dpa creation failed: %v", err)
=======
				return nil, fmt.Errorf("create pss cache tmpdir failed: %s", err)
			}
			dpa, err := storage.NewLocalDPA(cachedir, network.NewAddrFromNodeID(ctx.Config.ID).Over())
			if err != nil {
				return nil, fmt.Errorf("local dpa creation failed: %s", err)
>>>>>>> 071a07d3
			}

			// execadapter does not exec init()
			initTest()

			ctxlocal, cancel := context.WithTimeout(context.Background(), time.Second)
			defer cancel()
			keys, err := wapi.NewKeyPair(ctxlocal)
			privkey, err := w.GetPrivateKey(keys)
			pssp := NewPssParams(privkey)
			pssp.MsgTTL = time.Second * 30
			pskad := kademlia(ctx.Config.ID)
			ps := NewPss(pskad, dpa, pssp)

			ping := &Ping{
				OutC: make(chan bool),
				Pong: true,
			}
			p2pp := NewPingProtocol(ping)
			pp, err := RegisterProtocol(ps, &PingTopic, PingProtocol, p2pp, &ProtocolParams{Asymmetric: true})
			if err != nil {
				return nil, err
			}
			if useHandshake {
				SetHandshakeController(ps, NewHandshakeParams())
			}
			ps.Register(&PingTopic, pp.Handle)
			ps.addAPI(rpc.API{
				Namespace: "psstest",
				Version:   "0.3",
				Service:   NewAPITest(ps),
				Public:    false,
			})
			if err != nil {
				log.Error("Couldnt register pss protocol", "err", err)
				os.Exit(1)
			}
			pssprotocols[ctx.Config.ID.String()] = &protoCtrl{
				C:        ping.OutC,
				protocol: pp,
				run:      p2pp.Run,
			}
			return ps, nil
		},
		"bzz": func(ctx *adapters.ServiceContext) (node.Service, error) {
			addr := network.NewAddrFromNodeID(ctx.Config.ID)
			hp := network.NewHiveParams()
			hp.Discovery = false
			config := &network.BzzConfig{
				OverlayAddr:  addr.Over(),
				UnderlayAddr: addr.Under(),
				HiveParams:   hp,
			}
			return network.NewBzz(config, kademlia(ctx.Config.ID), stateStore), nil
		},
	}
}

func newTestPss(privkey *ecdsa.PrivateKey, overlay network.Overlay, ppextra *PssParams) *Pss {

	var nid discover.NodeID
	copy(nid[:], crypto.FromECDSAPub(&privkey.PublicKey))
	addr := network.NewAddrFromNodeID(nid)

	// set up storage
	cachedir, err := ioutil.TempDir("", "pss-cache")
	if err != nil {
		log.Error("create pss cache tmpdir failed", "error", err)
		os.Exit(1)
	}
	dpa, err := storage.NewLocalDPA(cachedir, addr.Over())
	if err != nil {
		log.Error("local dpa creation failed", "error", err)
		os.Exit(1)
	}

	// set up routing if kademlia is not passed to us
	if overlay == nil {
		kp := network.NewKadParams()
		kp.MinProxBinSize = 3
		overlay = network.NewKademlia(addr.Over(), kp)
	}

	// create pss
	pp := NewPssParams(privkey)
	if ppextra != nil {
		pp.SymKeyCacheCapacity = ppextra.SymKeyCacheCapacity
	}
	ps := NewPss(overlay, dpa, pp)

	return ps
}

// API calls for test/development use
type APITest struct {
	*Pss
}

func NewAPITest(ps *Pss) *APITest {
	return &APITest{Pss: ps}
}

func (apitest *APITest) SetSymKeys(pubkeyid string, recvsymkey []byte, sendsymkey []byte, limit uint16, topic Topic, to PssAddress) ([2]string, error) {
	recvsymkeyid, err := apitest.SetSymmetricKey(recvsymkey, topic, &to, true)
	if err != nil {
		return [2]string{}, err
	}
	sendsymkeyid, err := apitest.SetSymmetricKey(sendsymkey, topic, &to, false)
	if err != nil {
		return [2]string{}, err
	}
	return [2]string{recvsymkeyid, sendsymkeyid}, nil
}

func (apitest *APITest) Clean() (int, error) {
	return apitest.Pss.cleanKeys(), nil
}<|MERGE_RESOLUTION|>--- conflicted
+++ resolved
@@ -4,7 +4,9 @@
 	"bytes"
 	"context"
 	"crypto/ecdsa"
+	"encoding/binary"
 	"encoding/hex"
+	"encoding/json"
 	"flag"
 	"fmt"
 	"io/ioutil"
@@ -17,6 +19,7 @@
 	"time"
 
 	"github.com/ethereum/go-ethereum/common"
+	"github.com/ethereum/go-ethereum/common/hexutil"
 	"github.com/ethereum/go-ethereum/crypto"
 	"github.com/ethereum/go-ethereum/log"
 	"github.com/ethereum/go-ethereum/node"
@@ -260,13 +263,8 @@
 	if err != nil {
 		t.Fatalf("create 'our' key fail")
 	}
-<<<<<<< HEAD
-	ctx, cancel = context.WithTimeout(context.Background(), time.Second)
-	defer cancel()
-=======
 	ctx, cancel2 := context.WithTimeout(context.Background(), time.Second)
 	defer cancel2()
->>>>>>> 071a07d3
 	theirkeys, err := wapi.NewKeyPair(ctx)
 	if err != nil {
 		t.Fatalf("create 'their' key fail")
@@ -397,8 +395,6 @@
 
 }
 
-<<<<<<< HEAD
-=======
 // send symmetrically encrypted message between two directly connected peers
 func TestSymSend(t *testing.T) {
 	t.Run("32", testSymSend)
@@ -1072,7 +1068,6 @@
 	}
 }
 
->>>>>>> 071a07d3
 // setup simulated network and connect nodes in circle
 func setupNetwork(numnodes int) (clients []*rpc.Client, err error) {
 	nodes := make([]*simulations.Node, numnodes)
@@ -1138,19 +1133,11 @@
 		pssProtocolName: func(ctx *adapters.ServiceContext) (node.Service, error) {
 			cachedir, err := ioutil.TempDir("", "pss-cache")
 			if err != nil {
-<<<<<<< HEAD
-				return nil, fmt.Errorf("create pss cache tmpdir failed: %v", err)
-			}
-			dpa, err := storage.NewLocalDPA(cachedir, network.NewAddrFromNodeID(ctx.Config.ID).Over())
-			if err != nil {
-				return nil, fmt.Errorf("local dpa creation failed: %v", err)
-=======
 				return nil, fmt.Errorf("create pss cache tmpdir failed: %s", err)
 			}
 			dpa, err := storage.NewLocalDPA(cachedir, network.NewAddrFromNodeID(ctx.Config.ID).Over())
 			if err != nil {
 				return nil, fmt.Errorf("local dpa creation failed: %s", err)
->>>>>>> 071a07d3
 			}
 
 			// execadapter does not exec init()
