// Copyright 2018 The go-ethereum Authors
// This file is part of the go-ethereum library.
//
// The go-ethereum library is free software: you can redistribute it and/or modify
// it under the terms of the GNU Lesser General Public License as published by
// the Free Software Foundation, either version 3 of the License, or
// (at your option) any later version.
//
// The go-ethereum library is distributed in the hope that it will be useful,
// but WITHOUT ANY WARRANTY; without even the implied warranty of
// MERCHANTABILITY or FITNESS FOR A PARTICULAR PURPOSE. See the
// GNU Lesser General Public License for more details.
//
// You should have received a copy of the GNU Lesser General Public License
// along with the go-ethereum library. If not, see <http://www.gnu.org/licenses/>.

package rawdb

import (
	"bytes"
	"encoding/binary"
	"errors"
	"fmt"
	"math/big"
	"sort"

	"github.com/ethereum/go-ethereum/common"
	"github.com/ethereum/go-ethereum/core/types"
	"github.com/ethereum/go-ethereum/crypto"
	"github.com/ethereum/go-ethereum/ethdb"
	"github.com/ethereum/go-ethereum/log"
	"github.com/ethereum/go-ethereum/params"
	"github.com/ethereum/go-ethereum/rlp"
)

// ReadCanonicalHash retrieves the hash assigned to a canonical block number.
func ReadCanonicalHash(db ethdb.Reader, number uint64) common.Hash {
	var data []byte
	db.ReadAncients(func(reader ethdb.AncientReaderOp) error {
		data, _ = reader.Ancient(chainFreezerHashTable, number)
		if len(data) == 0 {
			// Get it by hash from leveldb
			data, _ = db.Get(headerHashKey(number))
		}
		return nil
	})
	return common.BytesToHash(data)
}

// WriteCanonicalHash stores the hash assigned to a canonical block number.
func WriteCanonicalHash(db ethdb.KeyValueWriter, hash common.Hash, number uint64) {
	if err := db.Put(headerHashKey(number), hash.Bytes()); err != nil {
		log.Crit("Failed to store number to hash mapping", "err", err)
	}
}

// DeleteCanonicalHash removes the number to hash canonical mapping.
func DeleteCanonicalHash(db ethdb.KeyValueWriter, number uint64) {
	if err := db.Delete(headerHashKey(number)); err != nil {
		log.Crit("Failed to delete number to hash mapping", "err", err)
	}
}

// ReadAllHashes retrieves all the hashes assigned to blocks at a certain heights,
// both canonical and reorged forks included.
func ReadAllHashes(db ethdb.Iteratee, number uint64) []common.Hash {
	prefix := headerKeyPrefix(number)

	hashes := make([]common.Hash, 0, 1)
	it := db.NewIterator(prefix, nil)
	defer it.Release()

	for it.Next() {
		if key := it.Key(); len(key) == len(prefix)+32 {
			hashes = append(hashes, common.BytesToHash(key[len(key)-32:]))
		}
	}
	return hashes
}

type NumberHash struct {
	Number uint64
	Hash   common.Hash
}

// ReadAllHashesInRange retrieves all the hashes assigned to blocks at certain
// heights, both canonical and reorged forks included.
// This method considers both limits to be _inclusive_.
func ReadAllHashesInRange(db ethdb.Iteratee, first, last uint64) []*NumberHash {
	var (
		start     = encodeBlockNumber(first)
		keyLength = len(headerPrefix) + 8 + 32
		hashes    = make([]*NumberHash, 0, 1+last-first)
		it        = db.NewIterator(headerPrefix, start)
	)
	defer it.Release()
	for it.Next() {
		key := it.Key()
		if len(key) != keyLength {
			continue
		}
		num := binary.BigEndian.Uint64(key[len(headerPrefix) : len(headerPrefix)+8])
		if num > last {
			break
		}
		hash := common.BytesToHash(key[len(key)-32:])
		hashes = append(hashes, &NumberHash{num, hash})
	}
	return hashes
}

// ReadAllCanonicalHashes retrieves all canonical number and hash mappings at the
// certain chain range. If the accumulated entries reaches the given threshold,
// abort the iteration and return the semi-finish result.
func ReadAllCanonicalHashes(db ethdb.Iteratee, from uint64, to uint64, limit int) ([]uint64, []common.Hash) {
	// Short circuit if the limit is 0.
	if limit == 0 {
		return nil, nil
	}
	var (
		numbers []uint64
		hashes  []common.Hash
	)
	// Construct the key prefix of start point.
	start, end := headerHashKey(from), headerHashKey(to)
	it := db.NewIterator(nil, start)
	defer it.Release()

	for it.Next() {
		if bytes.Compare(it.Key(), end) >= 0 {
			break
		}
		if key := it.Key(); len(key) == len(headerPrefix)+8+1 && bytes.Equal(key[len(key)-1:], headerHashSuffix) {
			numbers = append(numbers, binary.BigEndian.Uint64(key[len(headerPrefix):len(headerPrefix)+8]))
			hashes = append(hashes, common.BytesToHash(it.Value()))
			// If the accumulated entries reaches the limit threshold, return.
			if len(numbers) >= limit {
				break
			}
		}
	}
	return numbers, hashes
}

// ReadHeaderNumber returns the header number assigned to a hash.
func ReadHeaderNumber(db ethdb.KeyValueReader, hash common.Hash) *uint64 {
	data, _ := db.Get(headerNumberKey(hash))
	if len(data) != 8 {
		return nil
	}
	number := binary.BigEndian.Uint64(data)
	return &number
}

// WriteHeaderNumber stores the hash->number mapping.
func WriteHeaderNumber(db ethdb.KeyValueWriter, hash common.Hash, number uint64) {
	key := headerNumberKey(hash)
	enc := encodeBlockNumber(number)
	if err := db.Put(key, enc); err != nil {
		log.Crit("Failed to store hash to number mapping", "err", err)
	}
}

// DeleteHeaderNumber removes hash->number mapping.
func DeleteHeaderNumber(db ethdb.KeyValueWriter, hash common.Hash) {
	if err := db.Delete(headerNumberKey(hash)); err != nil {
		log.Crit("Failed to delete hash to number mapping", "err", err)
	}
}

// ReadHeadHeaderHash retrieves the hash of the current canonical head header.
func ReadHeadHeaderHash(db ethdb.KeyValueReader) common.Hash {
	data, _ := db.Get(headHeaderKey)
	if len(data) == 0 {
		return common.Hash{}
	}
	return common.BytesToHash(data)
}

// WriteHeadHeaderHash stores the hash of the current canonical head header.
func WriteHeadHeaderHash(db ethdb.KeyValueWriter, hash common.Hash) {
	if err := db.Put(headHeaderKey, hash.Bytes()); err != nil {
		log.Crit("Failed to store last header's hash", "err", err)
	}
}

// ReadHeadBlockHash retrieves the hash of the current canonical head block.
func ReadHeadBlockHash(db ethdb.KeyValueReader) common.Hash {
	data, _ := db.Get(headBlockKey)
	if len(data) == 0 {
		return common.Hash{}
	}
	return common.BytesToHash(data)
}

// WriteHeadBlockHash stores the head block's hash.
func WriteHeadBlockHash(db ethdb.KeyValueWriter, hash common.Hash) {
	if err := db.Put(headBlockKey, hash.Bytes()); err != nil {
		log.Crit("Failed to store last block's hash", "err", err)
	}
}

// ReadHeadFastBlockHash retrieves the hash of the current fast-sync head block.
func ReadHeadFastBlockHash(db ethdb.KeyValueReader) common.Hash {
	data, _ := db.Get(headFastBlockKey)
	if len(data) == 0 {
		return common.Hash{}
	}
	return common.BytesToHash(data)
}

// WriteHeadFastBlockHash stores the hash of the current fast-sync head block.
func WriteHeadFastBlockHash(db ethdb.KeyValueWriter, hash common.Hash) {
	if err := db.Put(headFastBlockKey, hash.Bytes()); err != nil {
		log.Crit("Failed to store last fast block's hash", "err", err)
	}
}

// ReadFinalizedBlockHash retrieves the hash of the finalized block.
func ReadFinalizedBlockHash(db ethdb.KeyValueReader) common.Hash {
	data, _ := db.Get(headFinalizedBlockKey)
	if len(data) == 0 {
		return common.Hash{}
	}
	return common.BytesToHash(data)
}

// WriteFinalizedBlockHash stores the hash of the finalized block.
func WriteFinalizedBlockHash(db ethdb.KeyValueWriter, hash common.Hash) {
	if err := db.Put(headFinalizedBlockKey, hash.Bytes()); err != nil {
		log.Crit("Failed to store last finalized block's hash", "err", err)
	}
}

// ReadLastPivotNumber retrieves the number of the last pivot block. If the node
// full synced, the last pivot will always be nil.
func ReadLastPivotNumber(db ethdb.KeyValueReader) *uint64 {
	data, _ := db.Get(lastPivotKey)
	if len(data) == 0 {
		return nil
	}
	var pivot uint64
	if err := rlp.DecodeBytes(data, &pivot); err != nil {
		log.Error("Invalid pivot block number in database", "err", err)
		return nil
	}
	return &pivot
}

// WriteLastPivotNumber stores the number of the last pivot block.
func WriteLastPivotNumber(db ethdb.KeyValueWriter, pivot uint64) {
	enc, err := rlp.EncodeToBytes(pivot)
	if err != nil {
		log.Crit("Failed to encode pivot block number", "err", err)
	}
	if err := db.Put(lastPivotKey, enc); err != nil {
		log.Crit("Failed to store pivot block number", "err", err)
	}
}

// ReadTxIndexTail retrieves the number of oldest indexed block
// whose transaction indices has been indexed.
func ReadTxIndexTail(db ethdb.KeyValueReader) *uint64 {
	data, _ := db.Get(txIndexTailKey)
	if len(data) != 8 {
		return nil
	}
	number := binary.BigEndian.Uint64(data)
	return &number
}

// WriteTxIndexTail stores the number of oldest indexed block
// into database.
func WriteTxIndexTail(db ethdb.KeyValueWriter, number uint64) {
	if err := db.Put(txIndexTailKey, encodeBlockNumber(number)); err != nil {
		log.Crit("Failed to store the transaction index tail", "err", err)
	}
}

// ReadFastTxLookupLimit retrieves the tx lookup limit used in fast sync.
func ReadFastTxLookupLimit(db ethdb.KeyValueReader) *uint64 {
	data, _ := db.Get(fastTxLookupLimitKey)
	if len(data) != 8 {
		return nil
	}
	number := binary.BigEndian.Uint64(data)
	return &number
}

// WriteFastTxLookupLimit stores the txlookup limit used in fast sync into database.
func WriteFastTxLookupLimit(db ethdb.KeyValueWriter, number uint64) {
	if err := db.Put(fastTxLookupLimitKey, encodeBlockNumber(number)); err != nil {
		log.Crit("Failed to store transaction lookup limit for fast sync", "err", err)
	}
}

// ReadHeaderRange returns the rlp-encoded headers, starting at 'number', and going
// backwards towards genesis. This method assumes that the caller already has
// placed a cap on count, to prevent DoS issues.
// Since this method operates in head-towards-genesis mode, it will return an empty
// slice in case the head ('number') is missing. Hence, the caller must ensure that
// the head ('number') argument is actually an existing header.
//
// N.B: Since the input is a number, as opposed to a hash, it's implicit that
// this method only operates on canon headers.
func ReadHeaderRange(db ethdb.Reader, number uint64, count uint64) []rlp.RawValue {
	var rlpHeaders []rlp.RawValue
	if count == 0 {
		return rlpHeaders
	}
	i := number
	if count-1 > number {
		// It's ok to request block 0, 1 item
		count = number + 1
	}
	limit, _ := db.Ancients()
	// First read live blocks
	if i >= limit {
		// If we need to read live blocks, we need to figure out the hash first
		hash := ReadCanonicalHash(db, number)
		for ; i >= limit && count > 0; i-- {
			if data, _ := db.Get(headerKey(i, hash)); len(data) > 0 {
				rlpHeaders = append(rlpHeaders, data)
				// Get the parent hash for next query
				hash = types.HeaderParentHashFromRLP(data)
			} else {
				break // Maybe got moved to ancients
			}
			count--
		}
	}
	if count == 0 {
		return rlpHeaders
	}
	// read remaining from ancients
	max := count * 700
	data, err := db.AncientRange(chainFreezerHeaderTable, i+1-count, count, max)
	if err == nil && uint64(len(data)) == count {
		// the data is on the order [h, h+1, .., n] -- reordering needed
		for i := range data {
			rlpHeaders = append(rlpHeaders, data[len(data)-1-i])
		}
	}
	return rlpHeaders
}

// ReadHeaderRLP retrieves a block header in its raw RLP database encoding.
func ReadHeaderRLP(db ethdb.Reader, hash common.Hash, number uint64) rlp.RawValue {
	var data []byte
	db.ReadAncients(func(reader ethdb.AncientReaderOp) error {
		// First try to look up the data in ancient database. Extra hash
		// comparison is necessary since ancient database only maintains
		// the canonical data.
		data, _ = reader.Ancient(chainFreezerHeaderTable, number)
		if len(data) > 0 && crypto.Keccak256Hash(data) == hash {
			return nil
		}
		// If not, try reading from leveldb
		data, _ = db.Get(headerKey(number, hash))
		return nil
	})
	return data
}

// HasHeader verifies the existence of a block header corresponding to the hash.
func HasHeader(db ethdb.Reader, hash common.Hash, number uint64) bool {
	if isCanon(db, number, hash) {
		return true
	}
	if has, err := db.Has(headerKey(number, hash)); !has || err != nil {
		return false
	}
	return true
}

// ReadHeader retrieves the block header corresponding to the hash.
func ReadHeader(db ethdb.Reader, hash common.Hash, number uint64) *types.Header {
	data := ReadHeaderRLP(db, hash, number)
	if len(data) == 0 {
		return nil
	}
	header := new(types.Header)
	if err := rlp.Decode(bytes.NewReader(data), header); err != nil {
		log.Error("Invalid block header RLP", "hash", hash, "err", err)
		return nil
	}
	return header
}

// WriteHeader stores a block header into the database and also stores the hash-
// to-number mapping.
func WriteHeader(db ethdb.KeyValueWriter, header *types.Header) {
	var (
		hash   = header.Hash()
		number = header.Number.Uint64()
	)
	// Write the hash -> number mapping
	WriteHeaderNumber(db, hash, number)

	// Write the encoded header
	data, err := rlp.EncodeToBytes(header)
	if err != nil {
		log.Crit("Failed to RLP encode header", "err", err)
	}
	key := headerKey(number, hash)
	if err := db.Put(key, data); err != nil {
		log.Crit("Failed to store header", "err", err)
	}
}

// DeleteHeader removes all block header data associated with a hash.
func DeleteHeader(db ethdb.KeyValueWriter, hash common.Hash, number uint64) {
	deleteHeaderWithoutNumber(db, hash, number)
	if err := db.Delete(headerNumberKey(hash)); err != nil {
		log.Crit("Failed to delete hash to number mapping", "err", err)
	}
}

// deleteHeaderWithoutNumber removes only the block header but does not remove
// the hash to number mapping.
func deleteHeaderWithoutNumber(db ethdb.KeyValueWriter, hash common.Hash, number uint64) {
	if err := db.Delete(headerKey(number, hash)); err != nil {
		log.Crit("Failed to delete header", "err", err)
	}
}

// isCanon is an internal utility method, to check whether the given number/hash
// is part of the ancient (canon) set.
func isCanon(reader ethdb.AncientReaderOp, number uint64, hash common.Hash) bool {
	h, err := reader.Ancient(chainFreezerHashTable, number)
	if err != nil {
		return false
	}
	return bytes.Equal(h, hash[:])
}

// ReadBodyRLP retrieves the block body (transactions and uncles) in RLP encoding.
func ReadBodyRLP(db ethdb.Reader, hash common.Hash, number uint64) rlp.RawValue {
	// First try to look up the data in ancient database. Extra hash
	// comparison is necessary since ancient database only maintains
	// the canonical data.
	var data []byte
	db.ReadAncients(func(reader ethdb.AncientReaderOp) error {
		// Check if the data is in ancients
		if isCanon(reader, number, hash) {
			data, _ = reader.Ancient(chainFreezerBodiesTable, number)
			return nil
		}
		// If not, try reading from leveldb
		data, _ = db.Get(blockBodyKey(number, hash))
		return nil
	})
	return data
}

// ReadCanonicalBodyRLP retrieves the block body (transactions and uncles) for the canonical
// block at number, in RLP encoding.
func ReadCanonicalBodyRLP(db ethdb.Reader, number uint64) rlp.RawValue {
	var data []byte
	db.ReadAncients(func(reader ethdb.AncientReaderOp) error {
		data, _ = reader.Ancient(chainFreezerBodiesTable, number)
		if len(data) > 0 {
			return nil
		}
		// Block is not in ancients, read from leveldb by hash and number.
		// Note: ReadCanonicalHash cannot be used here because it also
		// calls ReadAncients internally.
		hash, _ := db.Get(headerHashKey(number))
		data, _ = db.Get(blockBodyKey(number, common.BytesToHash(hash)))
		return nil
	})
	return data
}

// WriteBodyRLP stores an RLP encoded block body into the database.
func WriteBodyRLP(db ethdb.KeyValueWriter, hash common.Hash, number uint64, rlp rlp.RawValue) {
	if err := db.Put(blockBodyKey(number, hash), rlp); err != nil {
		log.Crit("Failed to store block body", "err", err)
	}
}

// HasBody verifies the existence of a block body corresponding to the hash.
func HasBody(db ethdb.Reader, hash common.Hash, number uint64) bool {
	if isCanon(db, number, hash) {
		return true
	}
	if has, err := db.Has(blockBodyKey(number, hash)); !has || err != nil {
		return false
	}
	return true
}

// ReadBody retrieves the block body corresponding to the hash.
func ReadBody(db ethdb.Reader, hash common.Hash, number uint64) *types.Body {
	data := ReadBodyRLP(db, hash, number)
	if len(data) == 0 {
		return nil
	}
	body := new(types.Body)
	if err := rlp.Decode(bytes.NewReader(data), body); err != nil {
		log.Error("Invalid block body RLP", "hash", hash, "err", err)
		return nil
	}
	return body
}

// WriteBody stores a block body into the database.
func WriteBody(db ethdb.KeyValueWriter, hash common.Hash, number uint64, body *types.Body) {
	data, err := rlp.EncodeToBytes(body)
	if err != nil {
		log.Crit("Failed to RLP encode body", "err", err)
	}
	WriteBodyRLP(db, hash, number, data)
}

// DeleteBody removes all block body data associated with a hash.
func DeleteBody(db ethdb.KeyValueWriter, hash common.Hash, number uint64) {
	if err := db.Delete(blockBodyKey(number, hash)); err != nil {
		log.Crit("Failed to delete block body", "err", err)
	}
}

// ReadTdRLP retrieves a block's total difficulty corresponding to the hash in RLP encoding.
func ReadTdRLP(db ethdb.Reader, hash common.Hash, number uint64) rlp.RawValue {
	var data []byte
	db.ReadAncients(func(reader ethdb.AncientReaderOp) error {
		// Check if the data is in ancients
		if isCanon(reader, number, hash) {
			data, _ = reader.Ancient(chainFreezerDifficultyTable, number)
			return nil
		}
		// If not, try reading from leveldb
		data, _ = db.Get(headerTDKey(number, hash))
		return nil
	})
	return data
}

// ReadTd retrieves a block's total difficulty corresponding to the hash.
func ReadTd(db ethdb.Reader, hash common.Hash, number uint64) *big.Int {
	data := ReadTdRLP(db, hash, number)
	if len(data) == 0 {
		return nil
	}
	td := new(big.Int)
	if err := rlp.Decode(bytes.NewReader(data), td); err != nil {
		log.Error("Invalid block total difficulty RLP", "hash", hash, "err", err)
		return nil
	}
	return td
}

// WriteTd stores the total difficulty of a block into the database.
func WriteTd(db ethdb.KeyValueWriter, hash common.Hash, number uint64, td *big.Int) {
	data, err := rlp.EncodeToBytes(td)
	if err != nil {
		log.Crit("Failed to RLP encode block total difficulty", "err", err)
	}
	if err := db.Put(headerTDKey(number, hash), data); err != nil {
		log.Crit("Failed to store block total difficulty", "err", err)
	}
}

// DeleteTd removes all block total difficulty data associated with a hash.
func DeleteTd(db ethdb.KeyValueWriter, hash common.Hash, number uint64) {
	if err := db.Delete(headerTDKey(number, hash)); err != nil {
		log.Crit("Failed to delete block total difficulty", "err", err)
	}
}

// HasReceipts verifies the existence of all the transaction receipts belonging
// to a block.
func HasReceipts(db ethdb.Reader, hash common.Hash, number uint64) bool {
	if isCanon(db, number, hash) {
		return true
	}
	if has, err := db.Has(blockReceiptsKey(number, hash)); !has || err != nil {
		return false
	}
	return true
}

// ReadReceiptsRLP retrieves all the transaction receipts belonging to a block in RLP encoding.
func ReadReceiptsRLP(db ethdb.Reader, hash common.Hash, number uint64) rlp.RawValue {
	var data []byte
	db.ReadAncients(func(reader ethdb.AncientReaderOp) error {
		// Check if the data is in ancients
		if isCanon(reader, number, hash) {
			data, _ = reader.Ancient(chainFreezerReceiptTable, number)
			return nil
		}
		// If not, try reading from leveldb
		data, _ = db.Get(blockReceiptsKey(number, hash))
		return nil
	})
	return data
}

// ReadRawReceipts retrieves all the transaction receipts belonging to a block.
// The receipt metadata fields are not guaranteed to be populated, so they
// should not be used. Use ReadReceipts instead if the metadata is needed.
func ReadRawReceipts(db ethdb.Reader, hash common.Hash, number uint64) types.Receipts {
	// Retrieve the flattened receipt slice
	data := ReadReceiptsRLP(db, hash, number)
	if len(data) == 0 {
		return nil
	}
	// Convert the receipts from their storage form to their internal representation
	storageReceipts := []*types.ReceiptForStorage{}
	if err := rlp.DecodeBytes(data, &storageReceipts); err != nil {
		log.Error("Invalid receipt array RLP", "hash", hash, "err", err)
		return nil
	}
	receipts := make(types.Receipts, len(storageReceipts))
	for i, storageReceipt := range storageReceipts {
		receipts[i] = (*types.Receipt)(storageReceipt)
	}
	return receipts
}

// ReadReceipts retrieves all the transaction receipts belonging to a block, including
// its corresponding metadata fields. If it is unable to populate these metadata
// fields then nil is returned.
//
// The current implementation populates these metadata fields by reading the receipts'
// corresponding block body, so if the block body is not found it will return nil even
// if the receipt itself is stored.
func ReadReceipts(db ethdb.Reader, hash common.Hash, number uint64, config *params.ChainConfig) types.Receipts {
	// We're deriving many fields from the block body, retrieve beside the receipt
	receipts := ReadRawReceipts(db, hash, number)
	if receipts == nil {
		return nil
	}
	body := ReadBody(db, hash, number)
	if body == nil {
		log.Error("Missing body but have receipt", "hash", hash, "number", number)
		return nil
	}
	header := ReadHeader(db, hash, number) // fetch the header to get the block time
	if header == nil {
		log.Error("Failed to retrieve block header", "hash", hash, "number", number)
		return nil
	}
	if err := receipts.DeriveFields(config, hash, number, header.Time, body.Transactions); err != nil {
		log.Error("Failed to derive block receipts fields", "hash", hash, "number", number, "err", err)
		return nil
	}
	return receipts
}

// WriteReceipts stores all the transaction receipts belonging to a block.
func WriteReceipts(db ethdb.KeyValueWriter, hash common.Hash, number uint64, receipts types.Receipts) {
	// Convert the receipts into their storage form and serialize them
	storageReceipts := make([]*types.ReceiptForStorage, len(receipts))
	for i, receipt := range receipts {
		storageReceipts[i] = (*types.ReceiptForStorage)(receipt)
	}
	bytes, err := rlp.EncodeToBytes(storageReceipts)
	if err != nil {
		log.Crit("Failed to encode block receipts", "err", err)
	}
	// Store the flattened receipt slice
	if err := db.Put(blockReceiptsKey(number, hash), bytes); err != nil {
		log.Crit("Failed to store block receipts", "err", err)
	}
}

// DeleteReceipts removes all receipt data associated with a block hash.
func DeleteReceipts(db ethdb.KeyValueWriter, hash common.Hash, number uint64) {
	if err := db.Delete(blockReceiptsKey(number, hash)); err != nil {
		log.Crit("Failed to delete block receipts", "err", err)
	}
}

// storedReceiptRLP is the storage encoding of a receipt.
// Re-definition in core/types/receipt.go.
// TODO: Re-use the existing definition.
type storedReceiptRLP struct {
	PostStateOrStatus []byte
	CumulativeGasUsed uint64
	Logs              []*types.Log
}

// ReceiptLogs is a barebone version of ReceiptForStorage which only keeps
// the list of logs. When decoding a stored receipt into this object we
// avoid creating the bloom filter.
type receiptLogs struct {
	Logs []*types.Log
}

// DecodeRLP implements rlp.Decoder.
func (r *receiptLogs) DecodeRLP(s *rlp.Stream) error {
	var stored storedReceiptRLP
	if err := s.Decode(&stored); err != nil {
		return err
	}
	r.Logs = stored.Logs
	return nil
}

// DeriveLogFields fills the logs in receiptLogs with information such as block number, txhash, etc.
func deriveLogFields(receipts []*receiptLogs, hash common.Hash, number uint64, txs types.Transactions) error {
	logIndex := uint(0)
	if len(txs) != len(receipts) {
		return errors.New("transaction and receipt count mismatch")
	}
	for i := 0; i < len(receipts); i++ {
		txHash := txs[i].Hash()
		// The derived log fields can simply be set from the block and transaction
		for j := 0; j < len(receipts[i].Logs); j++ {
			receipts[i].Logs[j].BlockNumber = number
			receipts[i].Logs[j].BlockHash = hash
			receipts[i].Logs[j].TxHash = txHash
			receipts[i].Logs[j].TxIndex = uint(i)
			receipts[i].Logs[j].Index = logIndex
			logIndex++
		}
	}
	return nil
}

// ReadLogs retrieves the logs for all transactions in a block. The log fields
// are populated with metadata. In case the receipts or the block body
// are not found, a nil is returned.
func ReadLogs(db ethdb.Reader, hash common.Hash, number uint64, config *params.ChainConfig) [][]*types.Log {
	// Retrieve the flattened receipt slice
	data := ReadReceiptsRLP(db, hash, number)
	if len(data) == 0 {
		return nil
	}
	receipts := []*receiptLogs{}
	if err := rlp.DecodeBytes(data, &receipts); err != nil {
		log.Error("Invalid receipt array RLP", "hash", hash, "err", err)
		return nil
	}

	body := ReadBody(db, hash, number)
	if body == nil {
		log.Error("Missing body but have receipt", "hash", hash, "number", number)
		return nil
	}
	if err := deriveLogFields(receipts, hash, number, body.Transactions); err != nil {
		log.Error("Failed to derive block receipts fields", "hash", hash, "number", number, "err", err)
		return nil
	}
	logs := make([][]*types.Log, len(receipts))
	for i, receipt := range receipts {
		logs[i] = receipt.Logs
	}
	return logs
}

// ReadBlock retrieves an entire block corresponding to the hash, assembling it
// back from the stored header and body. If either the header or body could not
// be retrieved nil is returned.
//
// Note, due to concurrent download of header and block body the header and thus
// canonical hash can be stored in the database but the body data not (yet).
func ReadBlock(db ethdb.Reader, hash common.Hash, number uint64) *types.Block {
	header := ReadHeader(db, hash, number)
	if header == nil {
		return nil
	}
	body := ReadBody(db, hash, number)
	if body == nil {
		return nil
	}
<<<<<<< HEAD
	return types.NewBlockWithHeader(header).WithBody2(body.Transactions, body.Uncles, body.Withdrawals)
=======
	return types.NewBlockWithHeader(header).WithBody(body.Transactions, body.Uncles).WithWithdrawals(body.Withdrawals)
>>>>>>> 37e3208e
}

// WriteBlock serializes a block into the database, header and body separately.
func WriteBlock(db ethdb.KeyValueWriter, block *types.Block) {
	WriteBody(db, block.Hash(), block.NumberU64(), block.Body())
	WriteHeader(db, block.Header())
}

// WriteAncientBlocks writes entire block data into ancient store and returns the total written size.
func WriteAncientBlocks(db ethdb.AncientWriter, blocks []*types.Block, receipts []types.Receipts, td *big.Int) (int64, error) {
	var (
		tdSum      = new(big.Int).Set(td)
		stReceipts []*types.ReceiptForStorage
	)
	return db.ModifyAncients(func(op ethdb.AncientWriteOp) error {
		for i, block := range blocks {
			// Convert receipts to storage format and sum up total difficulty.
			stReceipts = stReceipts[:0]
			for _, receipt := range receipts[i] {
				stReceipts = append(stReceipts, (*types.ReceiptForStorage)(receipt))
			}
			header := block.Header()
			if i > 0 {
				tdSum.Add(tdSum, header.Difficulty)
			}
			if err := writeAncientBlock(op, block, header, stReceipts, tdSum); err != nil {
				return err
			}
		}
		return nil
	})
}

func writeAncientBlock(op ethdb.AncientWriteOp, block *types.Block, header *types.Header, receipts []*types.ReceiptForStorage, td *big.Int) error {
	num := block.NumberU64()
	if err := op.AppendRaw(chainFreezerHashTable, num, block.Hash().Bytes()); err != nil {
		return fmt.Errorf("can't add block %d hash: %v", num, err)
	}
	if err := op.Append(chainFreezerHeaderTable, num, header); err != nil {
		return fmt.Errorf("can't append block header %d: %v", num, err)
	}
	if err := op.Append(chainFreezerBodiesTable, num, block.Body()); err != nil {
		return fmt.Errorf("can't append block body %d: %v", num, err)
	}
	if err := op.Append(chainFreezerReceiptTable, num, receipts); err != nil {
		return fmt.Errorf("can't append block %d receipts: %v", num, err)
	}
	if err := op.Append(chainFreezerDifficultyTable, num, td); err != nil {
		return fmt.Errorf("can't append block %d total difficulty: %v", num, err)
	}
	return nil
}

// DeleteBlock removes all block data associated with a hash.
func DeleteBlock(db ethdb.KeyValueWriter, hash common.Hash, number uint64) {
	DeleteReceipts(db, hash, number)
	DeleteHeader(db, hash, number)
	DeleteBody(db, hash, number)
	DeleteTd(db, hash, number)
}

// DeleteBlockWithoutNumber removes all block data associated with a hash, except
// the hash to number mapping.
func DeleteBlockWithoutNumber(db ethdb.KeyValueWriter, hash common.Hash, number uint64) {
	DeleteReceipts(db, hash, number)
	deleteHeaderWithoutNumber(db, hash, number)
	DeleteBody(db, hash, number)
	DeleteTd(db, hash, number)
}

const badBlockToKeep = 10

type badBlock struct {
	Header *types.Header
	Body   *types.Body
}

// badBlockList implements the sort interface to allow sorting a list of
// bad blocks by their number in the reverse order.
type badBlockList []*badBlock

func (s badBlockList) Len() int { return len(s) }
func (s badBlockList) Less(i, j int) bool {
	return s[i].Header.Number.Uint64() < s[j].Header.Number.Uint64()
}
func (s badBlockList) Swap(i, j int) { s[i], s[j] = s[j], s[i] }

// ReadBadBlock retrieves the bad block with the corresponding block hash.
func ReadBadBlock(db ethdb.Reader, hash common.Hash) *types.Block {
	blob, err := db.Get(badBlockKey)
	if err != nil {
		return nil
	}
	var badBlocks badBlockList
	if err := rlp.DecodeBytes(blob, &badBlocks); err != nil {
		return nil
	}
	for _, bad := range badBlocks {
		if bad.Header.Hash() == hash {
<<<<<<< HEAD
			return types.NewBlockWithHeader(bad.Header).WithBody2(bad.Body.Transactions, bad.Body.Uncles, bad.Body.Withdrawals)
=======
			return types.NewBlockWithHeader(bad.Header).WithBody(bad.Body.Transactions, bad.Body.Uncles).WithWithdrawals(bad.Body.Withdrawals)
>>>>>>> 37e3208e
		}
	}
	return nil
}

// ReadAllBadBlocks retrieves all the bad blocks in the database.
// All returned blocks are sorted in reverse order by number.
func ReadAllBadBlocks(db ethdb.Reader) []*types.Block {
	blob, err := db.Get(badBlockKey)
	if err != nil {
		return nil
	}
	var badBlocks badBlockList
	if err := rlp.DecodeBytes(blob, &badBlocks); err != nil {
		return nil
	}
	var blocks []*types.Block
	for _, bad := range badBlocks {
<<<<<<< HEAD
		blocks = append(blocks, types.NewBlockWithHeader(bad.Header).WithBody2(bad.Body.Transactions, bad.Body.Uncles, bad.Body.Withdrawals))
=======
		blocks = append(blocks, types.NewBlockWithHeader(bad.Header).WithBody(bad.Body.Transactions, bad.Body.Uncles).WithWithdrawals(bad.Body.Withdrawals))
>>>>>>> 37e3208e
	}
	return blocks
}

// WriteBadBlock serializes the bad block into the database. If the cumulated
// bad blocks exceeds the limitation, the oldest will be dropped.
func WriteBadBlock(db ethdb.KeyValueStore, block *types.Block) {
	blob, err := db.Get(badBlockKey)
	if err != nil {
		log.Warn("Failed to load old bad blocks", "error", err)
	}
	var badBlocks badBlockList
	if len(blob) > 0 {
		if err := rlp.DecodeBytes(blob, &badBlocks); err != nil {
			log.Crit("Failed to decode old bad blocks", "error", err)
		}
	}
	for _, b := range badBlocks {
		if b.Header.Number.Uint64() == block.NumberU64() && b.Header.Hash() == block.Hash() {
			log.Info("Skip duplicated bad block", "number", block.NumberU64(), "hash", block.Hash())
			return
		}
	}
	badBlocks = append(badBlocks, &badBlock{
		Header: block.Header(),
		Body:   block.Body(),
	})
	sort.Sort(sort.Reverse(badBlocks))
	if len(badBlocks) > badBlockToKeep {
		badBlocks = badBlocks[:badBlockToKeep]
	}
	data, err := rlp.EncodeToBytes(badBlocks)
	if err != nil {
		log.Crit("Failed to encode bad blocks", "err", err)
	}
	if err := db.Put(badBlockKey, data); err != nil {
		log.Crit("Failed to write bad blocks", "err", err)
	}
}

// DeleteBadBlocks deletes all the bad blocks from the database
func DeleteBadBlocks(db ethdb.KeyValueWriter) {
	if err := db.Delete(badBlockKey); err != nil {
		log.Crit("Failed to delete bad blocks", "err", err)
	}
}

// FindCommonAncestor returns the last common ancestor of two block headers
func FindCommonAncestor(db ethdb.Reader, a, b *types.Header) *types.Header {
	for bn := b.Number.Uint64(); a.Number.Uint64() > bn; {
		a = ReadHeader(db, a.ParentHash, a.Number.Uint64()-1)
		if a == nil {
			return nil
		}
	}
	for an := a.Number.Uint64(); an < b.Number.Uint64(); {
		b = ReadHeader(db, b.ParentHash, b.Number.Uint64()-1)
		if b == nil {
			return nil
		}
	}
	for a.Hash() != b.Hash() {
		a = ReadHeader(db, a.ParentHash, a.Number.Uint64()-1)
		if a == nil {
			return nil
		}
		b = ReadHeader(db, b.ParentHash, b.Number.Uint64()-1)
		if b == nil {
			return nil
		}
	}
	return a
}

// ReadHeadHeader returns the current canonical head header.
func ReadHeadHeader(db ethdb.Reader) *types.Header {
	headHeaderHash := ReadHeadHeaderHash(db)
	if headHeaderHash == (common.Hash{}) {
		return nil
	}
	headHeaderNumber := ReadHeaderNumber(db, headHeaderHash)
	if headHeaderNumber == nil {
		return nil
	}
	return ReadHeader(db, headHeaderHash, *headHeaderNumber)
}

// ReadHeadBlock returns the current canonical head block.
func ReadHeadBlock(db ethdb.Reader) *types.Block {
	headBlockHash := ReadHeadBlockHash(db)
	if headBlockHash == (common.Hash{}) {
		return nil
	}
	headBlockNumber := ReadHeaderNumber(db, headBlockHash)
	if headBlockNumber == nil {
		return nil
	}
	return ReadBlock(db, headBlockHash, *headBlockNumber)
}<|MERGE_RESOLUTION|>--- conflicted
+++ resolved
@@ -765,11 +765,7 @@
 	if body == nil {
 		return nil
 	}
-<<<<<<< HEAD
-	return types.NewBlockWithHeader(header).WithBody2(body.Transactions, body.Uncles, body.Withdrawals)
-=======
 	return types.NewBlockWithHeader(header).WithBody(body.Transactions, body.Uncles).WithWithdrawals(body.Withdrawals)
->>>>>>> 37e3208e
 }
 
 // WriteBlock serializes a block into the database, header and body separately.
@@ -869,11 +865,7 @@
 	}
 	for _, bad := range badBlocks {
 		if bad.Header.Hash() == hash {
-<<<<<<< HEAD
-			return types.NewBlockWithHeader(bad.Header).WithBody2(bad.Body.Transactions, bad.Body.Uncles, bad.Body.Withdrawals)
-=======
 			return types.NewBlockWithHeader(bad.Header).WithBody(bad.Body.Transactions, bad.Body.Uncles).WithWithdrawals(bad.Body.Withdrawals)
->>>>>>> 37e3208e
 		}
 	}
 	return nil
@@ -892,11 +884,7 @@
 	}
 	var blocks []*types.Block
 	for _, bad := range badBlocks {
-<<<<<<< HEAD
-		blocks = append(blocks, types.NewBlockWithHeader(bad.Header).WithBody2(bad.Body.Transactions, bad.Body.Uncles, bad.Body.Withdrawals))
-=======
 		blocks = append(blocks, types.NewBlockWithHeader(bad.Header).WithBody(bad.Body.Transactions, bad.Body.Uncles).WithWithdrawals(bad.Body.Withdrawals))
->>>>>>> 37e3208e
 	}
 	return blocks
 }
