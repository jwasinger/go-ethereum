--- conflicted
+++ resolved
@@ -225,11 +225,10 @@
 	OnSystemCallStartV2 OnSystemCallStartHookV2
 	OnSystemCallEnd     OnSystemCallEndHook
 
-<<<<<<< HEAD
 	OnPreTxExecutionDone func() // called after pre-tx system contracts are invoked
 	OnBlockFinalization  func() // called after post-tx system contracts and consensus finalization are invoked
 
-	// State events
+	// State mutation events
 	OnBalanceChange      BalanceChangeHook
 	OnNonceChange        NonceChangeHook
 	OnNonceChangeV2      NonceChangeHookV2
@@ -238,24 +237,11 @@
 	OnStorageChange      StorageChangeHook
 	OnLog                LogHook
 	OnSelfDestructChange SelfDestructHook
-	//State read events
-	OnColdStorageRead ColdStorageReadHook
-	OnColdAccountRead ColdAccountReadHook
-=======
-	// State mutation events
-	OnBalanceChange BalanceChangeHook
-	OnNonceChange   NonceChangeHook
-	OnNonceChangeV2 NonceChangeHookV2
-	OnCodeChange    CodeChangeHook
-	OnCodeChangeV2  CodeChangeHookV2
-	OnStorageChange StorageChangeHook
-	OnLog           LogHook
 
 	// State access events
 	OnAccountRead AccountReadHook
 	OnStorageRead StorageReadHook
 
->>>>>>> 6ed41e2b
 	// Block hash read
 	OnBlockHashRead BlockHashReadHook
 }
